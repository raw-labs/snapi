/*
 * Copyright 2023 RAW Labs S.A.
 *
 * Use of this software is governed by the Business Source License
 * included in the file licenses/BSL.txt.
 *
 * As of the Change Date specified in that file, in accordance with
 * the Business Source License, use of this software will be governed
 * by the Apache License, Version 2.0, included in the file
 * licenses/APL.txt.
 */

package raw.client.rql2.truffle

import org.bitbucket.inkytonik.kiama.relation.LeaveAlone
import org.bitbucket.inkytonik.kiama.util.{Position, Positions}
import org.graalvm.polyglot._
import raw.client.api._
import raw.client.rql2.api._
import raw.client.writers.{PolyglotBinaryWriter, PolyglotTextWriter}
import raw.compiler.base
import raw.compiler.base.errors._
import raw.compiler.base.source.BaseNode
import raw.compiler.base.{CompilerContext, TreeDeclDescription, TreeDescription, TreeParamDescription}
import raw.compiler.common.source.{SourceNode, SourceProgram}
import raw.compiler.rql2._
import raw.compiler.rql2.antlr4.{Antlr4SyntaxAnalyzer, ParseProgramResult, ParseTypeResult, ParserErrors}
import raw.compiler.rql2.builtin.{BinaryPackage, CsvPackage, JsonPackage, StringPackage}
import raw.compiler.rql2.errors._
import raw.compiler.rql2.lsp.CompilerLspService
import raw.compiler.rql2.source._
import raw.creds.api.CredentialsServiceProvider
import raw.inferrer.api.InferrerServiceProvider
import raw.runtime._
import raw.sources.api.SourceContext
import raw.utils.{AuthenticatedUser, RawConcurrentHashMap, RawSettings, RawUtils}

import java.io.{IOException, OutputStream}
import scala.util.control.NonFatal

object Rql2TruffleCompilerService {
  val language: Set[String] = Set("rql2", "rql2-truffle", "snapi")
}

class Rql2TruffleCompilerService(engineDefinition: (Engine, Boolean), maybeClassLoader: Option[ClassLoader])(
    implicit protected val settings: RawSettings
) extends Rql2CompilerService
    with Rql2TypeUtils {

  private val (engine, initedEngine) = engineDefinition

  // The default constructor allows an Engine to be specified, plus a flag to indicate whether it was created here
  // or externally. That's necessary for the test framework.
  // This is actually the "default constructor" which obtains a new engine or reuses an existing one.
  // Note that the engine will be released when the service is stopped only IF this auxiliary constructor created it.
  // Otherwise, we expect the external party - e.g. the test framework - to close it.
  // Refer to Rql2TruffleCompilerServiceTestContext to see the engine being created and released from the test
  // framework, so that every test suite instance has a fresh engine.
  def this(maybeClassLoader: Option[ClassLoader] = None)(implicit settings: RawSettings) = {
    this(CompilerService.getEngine, maybeClassLoader)
  }

  override def language: Set[String] = Rql2TruffleCompilerService.language

  private val credentials = CredentialsServiceProvider(maybeClassLoader)

  // Map of users to compiler context.
  private val compilerContextCaches = new RawConcurrentHashMap[AuthenticatedUser, CompilerContext]

  private def getCompilerContext(user: AuthenticatedUser): CompilerContext = {
    compilerContextCaches.getOrElseUpdate(user, createCompilerContext(user, "rql2-truffle"))
  }

  private def createCompilerContext(user: AuthenticatedUser, language: String): CompilerContext = {
    // Initialize source context
    implicit val sourceContext = new SourceContext(user, credentials, settings, maybeClassLoader)

    // Initialize inferrer
    val inferrer = InferrerServiceProvider(maybeClassLoader)

    // Initialize compiler context
    new CompilerContext(language, user, inferrer, sourceContext, maybeClassLoader)
  }

  private def getProgramContext(user: AuthenticatedUser, environment: ProgramEnvironment): ProgramContext = {
    val compilerContext = getCompilerContext(user)
    val runtimeContext = new RuntimeContext(compilerContext.sourceContext, environment)
    new Rql2ProgramContext(runtimeContext, compilerContext)
  }

  override def prettyPrint(node: BaseNode, user: AuthenticatedUser): String = {
    SourcePrettyPrinter.format(node)
  }

  override def parseType(tipe: String, user: AuthenticatedUser, internal: Boolean = false): ParseTypeResponse = {
    val positions = new Positions()
    val parser = new Antlr4SyntaxAnalyzer(positions, !internal)
    parser.parseType(tipe) match {
      case ParseTypeResult(errors, tipe) if errors.isEmpty => ParseTypeSuccess(tipe)
      case ParseTypeResult(errors, _) => ParseTypeFailure(errors)
    }
  }

  override def parse(source: String, environment: ProgramEnvironment): ParseResponse = {
    val programContext = getProgramContext(environment.user, environment)
    try {
      val positions = new Positions()
      val parser = new Antlr4SyntaxAnalyzer(positions, true)
      val parseResult = parser.parse(source)
      if (parseResult.isSuccess) {
        ParseSuccess(parseResult.tree)
      } else {
        ParseFailure(parseResult.errors)
      }
    } catch {
      case NonFatal(t) => throw new CompilerServiceException(t, programContext.dumpDebugInfo)
    }
  }

  override def getType(
      source: String,
      environment: ProgramEnvironment
  ): GetTypeResponse = {
    withTruffleContext(
      environment,
      _ => {
        val programContext = getProgramContext(environment.user, environment)
        try {
          val tree = new TreeWithPositions(source, ensureTree = false, frontend = true)(programContext)
          if (tree.valid) {
            GetTypeSuccess(tree.rootType)
          } else {
            GetTypeFailure(tree.errors)
          }
        } catch {
          case NonFatal(t) => throw new CompilerServiceException(t, programContext.dumpDebugInfo)
        }
      }
    )
  }

  override def getProgramDescription(
      source: String,
      environment: ProgramEnvironment
  ): GetProgramDescriptionResponse = {
    withTruffleContext(
      environment,
      _ => {
        val programContext = getProgramContext(environment.user, environment)
        try {
          val tree = new TreeWithPositions(source, ensureTree = false, frontend = true)(programContext)
          if (tree.valid) {
            val TreeDescription(decls, maybeType, comment) = tree.description
            val formattedDecls = decls.map {
              case (idn, programDecls) =>
                val formattedDecls = programDecls.map {
                  case TreeDeclDescription(None, outType, comment) =>
                    DeclDescription(None, rql2TypeToRawType(outType), comment)
                  case TreeDeclDescription(Some(params), outType, comment) =>
                    val formattedParams = params.map {
<<<<<<< HEAD
                      case TreeParamDescription(idn, tipe, required) =>
                        ParamDescription(idn, rql2TypeToRawType(tipe), defaultValue = None, comment = None, required)

=======
                      case TreeParamDescription(idn, tipe, required) => rql2TypeToRawType(tipe) match {
                          case Some(rawType) =>
                            ParamDescription(idn, rawType, defaultValue = None, comment = None, required)
                          case None => return GetProgramDescriptionFailure(
                              List(ErrorMessage(UnsupportedType.message, List.empty, UnsupportedType.code))
                            )
                        }
                    }
                    rql2TypeToRawType(outType) match {
                      case Some(rawType) => DeclDescription(Some(formattedParams), rawType, comment)
                      case None => return GetProgramDescriptionFailure(
                          List(ErrorMessage(UnsupportedType.message, List.empty, UnsupportedType.code))
                        )
>>>>>>> 8f87ca3b
                    }
                    DeclDescription(Some(formattedParams), rql2TypeToRawType(outType), comment)
                }
                (idn, formattedDecls)
            }
            val programDescription = ProgramDescription(
              formattedDecls,
              maybeType.map(t => DeclDescription(None, rql2TypeToRawType(t), None)),
              comment
            )
            GetProgramDescriptionSuccess(programDescription)
          } else {
            GetProgramDescriptionFailure(tree.errors.collect { case e: ErrorMessage => e })
          }
        } catch {
          case NonFatal(t) => throw new CompilerServiceException(t, programContext.dumpDebugInfo)
        }
      }
    )
  }

  override def eval(source: String, tipe: RawType, environment: ProgramEnvironment): EvalResponse = {
    withTruffleContext(
      environment,
      ctx =>
        try {
          val truffleSource = Source
            .newBuilder("rql", source, "unnamed")
            .cached(false) // Disable code caching because of the inferrer.
            .build()
          val polyglotValue = ctx.eval(truffleSource)
          val rawValue = polyglotValueToRawValue(polyglotValue, tipe)
          EvalSuccess(rawValue)
        } catch {
          case ex: PolyglotException =>
            // (msb): The following are various "hacks" to ensure the inner language InterruptException propagates "out".
            // Unfortunately, I do not find a more reliable alternative; the branch that does seem to work is the one
            // that does startsWith. That said, I believe with Truffle, the expectation is that one is supposed to
            // "cancel the context", but in our case this doesn't quite match the current architecture, where we have
            // other non-Truffle languages and also, we have parts of the pipeline that are running outside of Truffle
            // and which must handle interruption as well.
            if (ex.isInterrupted) {
              throw new InterruptedException()
            } else if (ex.getCause.isInstanceOf[InterruptedException]) {
              throw ex.getCause
            } else if (ex.getMessage.startsWith("java.lang.InterruptedException")) {
              throw new InterruptedException()
            } else if (ex.isGuestException) {
              val err = ex.getGuestObject
              if (err != null && err.hasMembers && err.hasMember("errors")) {
                val errorsValue = err.getMember("errors")
                val errors = (0L until errorsValue.getArraySize).map { i =>
                  val errorValue = errorsValue.getArrayElement(i)
                  val message = errorValue.asString
                  val positions = (0L until errorValue.getArraySize).map { j =>
                    val posValue = errorValue.getArrayElement(j)
                    val beginValue = posValue.getMember("begin")
                    val endValue = posValue.getMember("end")
                    val begin = ErrorPosition(beginValue.getMember("line").asInt, beginValue.getMember("column").asInt)
                    val end = ErrorPosition(endValue.getMember("line").asInt, endValue.getMember("column").asInt)
                    ErrorRange(begin, end)
                  }
                  ErrorMessage(message, positions.to, ParserErrors.ParserErrorCode)
                }
                EvalValidationFailure(errors.to)
              } else {
                EvalRuntimeFailure(ex.getMessage)
              }
            } else {
              // Unexpected error. For now we throw the PolyglotException.
              throw ex
            }
        }
    )
  }

  override def execute(
      source: String,
      environment: ProgramEnvironment,
      maybeDecl: Option[String],
      outputStream: OutputStream
  ): ExecutionResponse = {
    val ctx = buildTruffleContext(environment, maybeOutputStream = Some(outputStream))
    ctx.initialize("rql")
    ctx.enter()
    try {
      val (v, tipe) = maybeDecl match {
        case Some(decl) =>
          // Eval the code and extract the function referred to by 'decl'
          val truffleSource = Source
            .newBuilder("rql", source, "unnamed")
            .cached(false) // Disable code caching because of the inferrer.
            .build()
          ctx.eval(truffleSource)
          // 'decl' is found in the context bindings (by its name)
          val bindings = ctx.getBindings("rql")
          val f = bindings.getMember(decl)
          // its type is found in the polyglot bindings as '@type:<name>'
          val funType = {
            val rawType = ctx.getPolyglotBindings.getMember("@type:" + decl).asString()
            val ParseTypeSuccess(tipe: FunType) = parseType(rawType, environment.user, internal = true)
            tipe
          }
          // Prior to .execute, some checks on parameters since we may have
          // to fill optional parameters with their default value

          // mandatory arguments are those that don't have a matching 'name' in optional parameters
          val namedArgs = funType.os.map(arg => arg.i -> arg.t).toMap

          // split the provided parameters in two (mandatory/optional)
          val (optionalArgs, mandatoryArgs) = environment.maybeArguments match {
            case Some(args) =>
              val (optional, mandatory) = args.partition { case (idn, _) => namedArgs.contains(idn) }
              (optional.map(arg => arg._1 -> arg._2).toMap, mandatory.map(_._2))
            case None => (Map.empty[String, RawValue], Array.empty[RawValue])
          }

          // mandatory args have to be all provided
          if (mandatoryArgs.length != funType.ms.size) {
            return ExecutionRuntimeFailure("missing mandatory arguments")
          }
          val mandatoryPolyglotArguments = mandatoryArgs.map(arg => rawValueToPolyglotValue(arg, ctx))
          // optional arguments can be missing from the provided arguments.
          // we replace the missing ones by their default value.
          val optionalPolyglotArguments = funType.os.map { arg =>
            optionalArgs.get(arg.i) match {
              // if the argument is provided, use it
              case Some(paramValue) => rawValueToPolyglotValue(paramValue, ctx)
              // else, the argument has a default value that can be obtained from `f`.
              case None => f.invokeMember("default_" + arg.i)
            }
          }
          // all arguments are there. Call .execute.
          val result = f.execute(mandatoryPolyglotArguments ++ optionalPolyglotArguments: _*)
          val tipe = funType.r
          // return the result and its type
          (result, tipe)
        case None =>
          val truffleSource = Source
            .newBuilder("rql", source, "unnamed")
            .cached(false) // Disable code caching because of the inferrer.
            .build()
          val result = ctx.eval(truffleSource)
          // the value type is found in polyglot bindings after calling eval().
          val rawType = ctx.getPolyglotBindings.getMember("@type").asString()
          val ParseTypeSuccess(tipe) = parseType(rawType, environment.user, internal = true)
          (result, tipe)
      }

      environment.options
        .get("output-format")
        .map(_.toLowerCase) match {
        case Some("csv") =>
          if (!CsvPackage.outputWriteSupport(tipe)) {
            return ExecutionRuntimeFailure("unsupported type")
          }
          val programContext = getProgramContext(environment.user, environment)
          val windowsLineEnding = environment.options.get("windows-line-ending") match {
            case Some("true") => true
            case _ => programContext.settings.config.getBoolean("raw.compiler.windows-line-ending")
          }
          val lineSeparator = if (windowsLineEnding) "\r\n" else "\n"
          val csvWriter = new Rql2CsvWriter(outputStream, lineSeparator)
          try {
            csvWriter.write(v, tipe.asInstanceOf[Rql2TypeWithProperties])
            ExecutionSuccess
          } catch {
            case ex: IOException => ExecutionRuntimeFailure(ex.getMessage)
          } finally {
            RawUtils.withSuppressNonFatalException(csvWriter.close())
          }
        case Some("json") =>
          if (!JsonPackage.outputWriteSupport(tipe)) {
            return ExecutionRuntimeFailure("unsupported type")
          }
          val w = new Rql2JsonWriter(outputStream)
          try {
            w.write(v, tipe.asInstanceOf[Rql2TypeWithProperties])
            ExecutionSuccess
          } catch {
            case ex: IOException => ExecutionRuntimeFailure(ex.getMessage)
          } finally {
            RawUtils.withSuppressNonFatalException(w.close())
          }
        case Some("text") =>
          if (!StringPackage.outputWriteSupport(tipe)) {
            return ExecutionRuntimeFailure("unsupported type")
          }
          val w = new PolyglotTextWriter(outputStream)
          try {
            w.writeValue(v)
            ExecutionSuccess
          } catch {
            case ex: IOException => ExecutionRuntimeFailure(ex.getMessage)
          }
        case Some("binary") =>
          if (!BinaryPackage.outputWriteSupport(tipe)) {
            return ExecutionRuntimeFailure("unsupported type")
          }
          val w = new PolyglotBinaryWriter(outputStream)
          try {
            w.writeValue(v)
            ExecutionSuccess
          } catch {
            case ex: IOException => ExecutionRuntimeFailure(ex.getMessage)
          }
        case _ => ExecutionRuntimeFailure("unknown output format")
      }
    } catch {
      case ex: PolyglotException =>
        // (msb): The following are various "hacks" to ensure the inner language InterruptException propagates "out".
        // Unfortunately, I do not find a more reliable alternative; the branch that does seem to work is the one
        // that does startsWith. That said, I believe with Truffle, the expectation is that one is supposed to
        // "cancel the context", but in our case this doesn't quite match the current architecture, where we have
        // other non-Truffle languages and also, we have parts of the pipeline that are running outside of Truffle
        // and which must handle interruption as well.
        if (ex.isInterrupted) {
          throw new InterruptedException()
        } else if (ex.getCause.isInstanceOf[InterruptedException]) {
          throw ex.getCause
        } else if (ex.getMessage.startsWith("java.lang.InterruptedException")) {
          throw new InterruptedException()
        } else if (ex.isGuestException) {
          if (ex.isInternalError) {
            // An internal error. It means a regular Exception thrown from the language (e.g. a Java Exception,
            // or a RawTruffleInternalErrorException, which isn't an AbstractTruffleException)
            val programContext = getProgramContext(environment.user, environment)
            throw new CompilerServiceException(ex, programContext.dumpDebugInfo)
          } else {
            val err = ex.getGuestObject
            if (err != null && err.hasMembers && err.hasMember("errors")) {
              // A validation exception, semantic or syntax error (both come as the same kind of error)
              // that has a list of errors and their positions.
              val errorsValue = err.getMember("errors")
              val errors = (0L until errorsValue.getArraySize).map { i =>
                val errorValue = errorsValue.getArrayElement(i)
                val message = errorValue.asString
                val positions = (0L until errorValue.getArraySize).map { j =>
                  val posValue = errorValue.getArrayElement(j)
                  val beginValue = posValue.getMember("begin")
                  val endValue = posValue.getMember("end")
                  val begin = ErrorPosition(beginValue.getMember("line").asInt, beginValue.getMember("column").asInt)
                  val end = ErrorPosition(endValue.getMember("line").asInt, endValue.getMember("column").asInt)
                  ErrorRange(begin, end)
                }
                ErrorMessage(message, positions.to, ParserErrors.ParserErrorCode)
              }
              ExecutionValidationFailure(errors.to)
            } else {
              // A runtime failure during execution. The query could be a failed tryable, or a runtime error (e.g. a
              // file not found) hit when processing a reader that evaluates as a _collection_ (processed outside the
              // evaluation of the query).
              ExecutionRuntimeFailure(ex.getMessage)
            }
          }
        } else {
          // Unexpected error. For now we throw the PolyglotException.
          throw ex
        }
    } finally {
      ctx.leave()
      ctx.close()
    }
  }

  override def formatCode(
      source: String,
      environment: ProgramEnvironment,
      maybeIndent: Option[Int],
      maybeWidth: Option[Int]
  ): FormatCodeResponse = {
    val programContext = getProgramContext(environment.user, environment)
    try {
      val pretty = new SourceCommentsPrettyPrinter(maybeIndent, maybeWidth)
      pretty.prettyCode(source) match {
        case Right(code) => FormatCodeResponse(Some(code))
        case Left(_) => FormatCodeResponse(None)
      }
    } catch {
      case NonFatal(t) => throw new CompilerServiceException(t, programContext.dumpDebugInfo)
    }
  }

  override def dotAutoComplete(
      source: String,
      environment: ProgramEnvironment,
      position: Pos
  ): AutoCompleteResponse = {
    withTruffleContext(
      environment,
      _ => {
        val programContext = getProgramContext(environment.user, environment)
        try {
          withLspTree(source, lspService => lspService.dotAutoComplete(source, environment, position))(
            programContext
          ) match {
            case Right(value) => value
            case Left(_) => AutoCompleteResponse(Array.empty)
          }
        } catch {
          case NonFatal(t) => throw new CompilerServiceException(t, programContext.dumpDebugInfo)
        }
      }
    )
  }

  override def wordAutoComplete(
      source: String,
      environment: ProgramEnvironment,
      prefix: String,
      position: Pos
  ): AutoCompleteResponse = {
    withTruffleContext(
      environment,
      _ => {
        val programContext = getProgramContext(environment.user, environment)
        try {
          withLspTree(source, lspService => lspService.wordAutoComplete(source, environment, prefix, position))(
            programContext
          ) match {
            case Right(value) => value
            case Left(_) => AutoCompleteResponse(Array.empty)
          }
        } catch {
          case NonFatal(t) => throw new CompilerServiceException(t, programContext.dumpDebugInfo)
        }
      }
    )
  }

  override def hover(source: String, environment: ProgramEnvironment, position: Pos): HoverResponse = {
    /*
    withLspTree(source, lspService => lspService.hover(source, environment, position)) match {
      case Right(value) => value
      case Left((err, pos)) => HoverResponse(None, parseError(err, pos))
    }
     */
    withTruffleContext(
      environment,
      _ => {
        val programContext = getProgramContext(environment.user, environment)
        try {
          withLspTree(source, lspService => lspService.hover(source, environment, position))(programContext) match {
            case Right(value) => value
            case Left(_) => HoverResponse(None)
          }
        } catch {
          case NonFatal(t) => throw new CompilerServiceException(t, programContext.dumpDebugInfo)
        }
      }
    )
  }

  override def rename(source: String, environment: ProgramEnvironment, position: Pos): RenameResponse = {
    withTruffleContext(
      environment,
      _ => {
        val programContext = getProgramContext(environment.user, environment)
        try {
          withLspTree(source, lspService => lspService.rename(source, environment, position))(programContext) match {
            case Right(value) => value
            case Left(_) => RenameResponse(Array.empty)
          }
        } catch {
          case NonFatal(t) => throw new CompilerServiceException(t, programContext.dumpDebugInfo)
        }
      }
    )
  }

  override def goToDefinition(
      source: String,
      environment: ProgramEnvironment,
      position: Pos
  ): GoToDefinitionResponse = {
    withTruffleContext(
      environment,
      _ => {
        val programContext = getProgramContext(environment.user, environment)
        try {
          withLspTree(source, lspService => lspService.definition(source, environment, position))(
            programContext
          ) match {
            case Right(value) => value
            case Left(_) => GoToDefinitionResponse(None)
          }
        } catch {
          case NonFatal(t) => throw new CompilerServiceException(t, programContext.dumpDebugInfo)
        }
      }
    )
  }

  override def validate(source: String, environment: ProgramEnvironment): ValidateResponse = {
    withTruffleContext(
      environment,
      _ => {
        val programContext = getProgramContext(environment.user, environment)
        try {
          withLspTree(
            source,
            lspService => lspService.validate
          )(programContext) match {
            case Right(value) => value
            case Left((err, pos)) => ValidateResponse(parseError(err, pos))
          }
        } catch {
          case NonFatal(t) => throw new CompilerServiceException(t, programContext.dumpDebugInfo)
        }
      }
    )
  }

  override def aiValidate(source: String, environment: ProgramEnvironment): ValidateResponse = {
    withTruffleContext(
      environment,
      _ => {
        val programContext = getProgramContext(environment.user, environment)
        // Will analyze the code and return only unknown declarations errors.
        val positions = new Positions()
        val parser = new Antlr4SyntaxAnalyzer(positions, true)
        val parseResult = parser.parse(source)
        if (parseResult.isSuccess) {
          val sourceProgram = parseResult.tree
          val kiamaTree = new org.bitbucket.inkytonik.kiama.relation.Tree[SourceNode, SourceProgram](
            sourceProgram
          )
          val analyzer = new SemanticAnalyzer(kiamaTree)(programContext.asInstanceOf[ProgramContext])

          // Selecting only a subset of the errors
          val selection = analyzer.errors.filter {
            // For the case of a function that does not exist in a package
            case UnexpectedType(_, PackageType(_), ExpectedProjType(_), _, _) => true
            case _: UnknownDecl => true
            case _: OutputTypeRequiredForRecursiveFunction => true
            case _: UnexpectedOptionalArgument => true
            case _: NoOptionalArgumentsExpected => true
            case _: KeyNotComparable => true
            case _: ItemsNotComparable => true
            case _: MandatoryArgumentAfterOptionalArgument => true
            case _: RepeatedFieldNames => true
            case _: UnexpectedArguments => true
            case _: MandatoryArgumentsMissing => true
            case _: RepeatedOptionalArguments => true
            case _: PackageNotFound => true
            case _: NamedParameterAfterOptionalParameter => true
            case _: ExpectedTypeButGotExpression => true
            case _ => false
          }
          ValidateResponse(formatErrors(selection, positions))
        } else {
          ValidateResponse(parseResult.errors)
        }
      }
    )
  }

  private def withLspTree[T](source: String, f: CompilerLspService => T)(
      implicit programContext: base.ProgramContext
  ): Either[(String, Position), T] = {
    val positions = new Positions()
    val parser = new Antlr4SyntaxAnalyzer(positions, true)
    val ParseProgramResult(errors, program) = parser.parse(source)
    val tree = new org.bitbucket.inkytonik.kiama.relation.Tree[SourceNode, SourceProgram](
      program,
      shape = LeaveAlone // The LSP parser can create "cloned nodes" so this protects it.
    )
    val analyzer = new SemanticAnalyzer(tree)(programContext.asInstanceOf[ProgramContext])
    // Handle the LSP request.
    val lspService = new CompilerLspService(errors, analyzer, positions)(programContext.asInstanceOf[ProgramContext])
    Right(f(lspService))
  }

  private def parseError(error: String, position: Position): List[ErrorMessage] = {
    val range = ErrorRange(ErrorPosition(position.line, position.column), ErrorPosition(position.line, position.column))
    List(ErrorMessage(error, List(range), ParserErrors.ParserErrorCode))
  }

  private def formatErrors(errors: Seq[CompilerMessage], positions: Positions): List[Message] = {
    errors.map { err =>
      val ranges = positions.getStart(err.node) match {
        case Some(begin) =>
          val Some(end) = positions.getFinish(err.node)
          List(ErrorRange(ErrorPosition(begin.line, begin.column), ErrorPosition(end.line, end.column)))
        case _ => List.empty
      }
      CompilationMessageMapper.toMessage(err, ranges, ErrorsPrettyPrinter.format)
    }.toList
  }

  override def doStop(): Unit = {
    compilerContextCaches.values.foreach(compilerContext => compilerContext.inferrer.stop())
    credentials.stop()
    if (initedEngine) {
      CompilerService.releaseEngine
    }
  }

  private def rawValueToPolyglotValue(rawValue: RawValue, ctx: Context): Value = {
    val code: String = rawValue match {
      case RawNull() => "let x: undefined = null in x"
      case RawByte(v) => s"let x: byte = ${v}b in x"
      case RawShort(v) => s"let x: short = ${v}s in x"
      case RawInt(v) => s"let x: int = $v in x"
      case RawLong(v) => s"let x: long = ${v}L in x"
      case RawFloat(v) => s"let x: float = ${v}f in x"
      case RawDouble(v) => s"let x: double = $v in x"
      case RawBool(v) => s"let x: bool = $v in x"
      case RawString(v) => s"""let x: string = "${RawUtils.descape(v)}" in x"""
      case RawDecimal(v) => s"""let x: decimal = ${v}q in x"""
      case RawDate(v) => s"""let x: date = Date.Build(${v.getYear}, ${v.getMonthValue}, ${v.getDayOfMonth}) in x"""
      case RawTime(v) =>
        s"""let x: time = Time.Build(${v.getHour}, ${v.getMinute}, millis=${v.getNano / 1000000}) in x"""
      case RawTimestamp(v) =>
        s"""let x: timestamp = Timestamp.Build(${v.getYear}, ${v.getMonthValue}, ${v.getDayOfMonth}, ${v.getHour}, ${v.getMinute}, millis=${v.getNano / 1000000}) in x"""
      case RawInterval(years, months, weeks, days, hours, minutes, seconds, millis) =>
        s"""let x: interval = Interval.Build(years=$years, months=$months, weeks=$weeks, days=$days, hours=$hours, minutes=$minutes, seconds=$seconds, millis=$millis) in x"""
      case _ => throw new CompilerServiceException("type not supported")
    }
    val value = ctx.eval("rql", code)
    ctx.asValue(value)
  }

  private def buildTruffleContext(
      environment: ProgramEnvironment,
      maybeOutputStream: Option[OutputStream] = None
  ): Context = {
    // Add environment settings as hardcoded environment variables.
    val ctxBuilder = Context
      .newBuilder("rql")
      .engine(engine)
      .environment("RAW_USER", environment.user.uid.toString)
      .environment("RAW_TRACE_ID", environment.user.uid.toString)
      .environment("RAW_SCOPES", environment.scopes.mkString(","))
      .allowExperimentalOptions(true)
      .allowPolyglotAccess(PolyglotAccess.ALL)
    environment.options.get("staged-compiler").foreach { stagedCompiler =>
      ctxBuilder.option("rql.staged-compiler", stagedCompiler)
    }
    maybeOutputStream.foreach(os => ctxBuilder.out(os))
    val ctx = ctxBuilder.build()
    ctx
  }

  private def withTruffleContext[T](
      environment: ProgramEnvironment,
      f: Context => T
  ): T = {
    val ctx = buildTruffleContext(environment)
    ctx.initialize("rql")
    ctx.enter()
    try {
      f(ctx)
    } finally {
      ctx.leave()
      ctx.close()
    }
  }

}<|MERGE_RESOLUTION|>--- conflicted
+++ resolved
@@ -158,25 +158,8 @@
                     DeclDescription(None, rql2TypeToRawType(outType), comment)
                   case TreeDeclDescription(Some(params), outType, comment) =>
                     val formattedParams = params.map {
-<<<<<<< HEAD
                       case TreeParamDescription(idn, tipe, required) =>
                         ParamDescription(idn, rql2TypeToRawType(tipe), defaultValue = None, comment = None, required)
-
-=======
-                      case TreeParamDescription(idn, tipe, required) => rql2TypeToRawType(tipe) match {
-                          case Some(rawType) =>
-                            ParamDescription(idn, rawType, defaultValue = None, comment = None, required)
-                          case None => return GetProgramDescriptionFailure(
-                              List(ErrorMessage(UnsupportedType.message, List.empty, UnsupportedType.code))
-                            )
-                        }
-                    }
-                    rql2TypeToRawType(outType) match {
-                      case Some(rawType) => DeclDescription(Some(formattedParams), rawType, comment)
-                      case None => return GetProgramDescriptionFailure(
-                          List(ErrorMessage(UnsupportedType.message, List.empty, UnsupportedType.code))
-                        )
->>>>>>> 8f87ca3b
                     }
                     DeclDescription(Some(formattedParams), rql2TypeToRawType(outType), comment)
                 }
