--- conflicted
+++ resolved
@@ -26,18 +26,11 @@
   test(s"""let
     |  data = Csv.InferAndRead(
     |    S3.Build(
-<<<<<<< HEAD
     |      "$UnitTestPrivateBucket",
     |      "/students.csv",
-    |      region = "${UnitTestPrivateBucketCred.region.get}",
-    |      accessKey = "${UnitTestPrivateBucketCred.accessKey.get}",
-    |      secretKey = "${UnitTestPrivateBucketCred.secretKey.get}"
-=======
-    |      "s3://rawlabs-private-test-data/students.csv",
     |      region = "${UnitTestPrivateBucketCred.getRegion}",
     |      accessKey = "${UnitTestPrivateBucketCred.getAccessSecretKey.getAccessKey}",
     |      secretKey = "${UnitTestPrivateBucketCred.getAccessSecretKey.getSecretKey}"
->>>>>>> bb2d3cdf
     |    )
     |  )
     |in
@@ -52,18 +45,11 @@
   test(s"""let
     |  data = Location.Ls(
     |    S3.Build(
-<<<<<<< HEAD
     |      "$unitTestPrivateBucketUsEast1",
     |      "/csvs/01",
-    |      region = "${unitTestPrivateBucketUsEast1Cred.region.get}",
-    |      accessKey = "${unitTestPrivateBucketUsEast1Cred.accessKey.get}",
-    |      secretKey = "${unitTestPrivateBucketUsEast1Cred.secretKey.get}"
-=======
-    |      "s3://$unitTestPrivateBucketUsEast1/csvs/01",
     |      region = "${unitTestPrivateBucketUsEast1Cred.getRegion}",
     |      accessKey = "${unitTestPrivateBucketUsEast1Cred.getAccessSecretKey.getAccessKey}",
     |      secretKey = "${unitTestPrivateBucketUsEast1Cred.getAccessSecretKey.getSecretKey}"
->>>>>>> bb2d3cdf
     |    )
     |  )
     |in
@@ -77,16 +63,10 @@
   test(s"""let
     |  data = Location.Ls(
     |    S3.Build(
-<<<<<<< HEAD
     |      "$unitTestPrivateBucketUsEast1",
     |      "/csvs/01",
-    |      accessKey = "${unitTestPrivateBucketUsEast1Cred.accessKey.get}",
-    |      secretKey = "${unitTestPrivateBucketUsEast1Cred.secretKey.get}"
-=======
-    |      "s3://$unitTestPrivateBucketUsEast1/csvs/01",
     |      accessKey = "${unitTestPrivateBucketUsEast1Cred.getAccessSecretKey.getAccessKey}",
     |      secretKey = "${unitTestPrivateBucketUsEast1Cred.getAccessSecretKey.getSecretKey}"
->>>>>>> bb2d3cdf
     |    )
     |  )
     |in
