/*
 * Copyright 2023 RAW Labs S.A.
 *
 * Use of this software is governed by the Business Source License
 * included in the file licenses/BSL.txt.
 *
 * As of the Change Date specified in that file, in accordance with
 * the Business Source License, use of this software will be governed
 * by the Apache License, Version 2.0, included in the file
 * licenses/APL.txt.
 */

package raw.compiler.rql2.tests.builtin.credentials

import raw.compiler.rql2.truffle.Rql2TruffleCompilerTestContext
import raw.testing.tags.TruffleTests

@TruffleTests class LocationPackageTest extends Rql2TruffleCompilerTestContext {

  import raw.compiler.rql2.tests.TestCredentials._

  httpHeaders("dropbox-token", Map("Authorization" -> ("Bearer " + dropboxLongLivedAccessToken)))

  s3Bucket(UnitTestPrivateBucket2, UnitTestPrivateBucket2Cred)

  property("raw.sources.dropbox.clientId", dropboxClientId)

  test("""
    |String.Read(
    |    Http.Post(
    |        "https://api.dropboxapi.com/2/users/get_space_usage",
    |        authCredentialName = "dropbox-token"
    |    )
    |)""".stripMargin)(it => it should run)

  // reading a public s3 bucket without registering or passing credentials
  test(s"""let
    |  data = Csv.InferAndRead("s3://$UnitTestPublicBucket/students.csv")
    |in
    |  Collection.Count(data)
    |""".stripMargin)(it => it should evaluateTo("7"))

  test(s"""Location.Ls("s3://$UnitTestPublicBucket/publications/")""") { it =>
    it should evaluateTo("""Collection.Build(
      |  "s3://rawlabs-public-test-data/publications/authors.parquet",
      |  "s3://rawlabs-public-test-data/publications/authors.hjson",
      |  "s3://rawlabs-public-test-data/publications/authors.json",
      |  "s3://rawlabs-public-test-data/publications/authorsSmall.hjson",
      |  "s3://rawlabs-public-test-data/publications/authorsSmall.json",
      |  "s3://rawlabs-public-test-data/publications/publications.hjson",
      |  "s3://rawlabs-public-test-data/publications/publications.json",
      |  "s3://rawlabs-public-test-data/publications/publicationsLarge.hjson",
      |  "s3://rawlabs-public-test-data/publications/publicationsLarge.json",
      |  "s3://rawlabs-public-test-data/publications/publicationsSmall.hjson",
      |  "s3://rawlabs-public-test-data/publications/publicationsSmall.json",
      |  "s3://rawlabs-public-test-data/publications/publicationsSmallWithDups.json"
      |)
      |""".stripMargin)
  }

  test(s"""Location.Ll("s3://$UnitTestPublicBucket/publications/authors.hjson")
    |""".stripMargin) { it =>
    it should evaluateTo("""Collection.Build(
      |  Record.Build(
      |    url="s3://rawlabs-public-test-data/publications/authors.hjson",
      |    metadata=Record.Build(
      |       modified="2016-08-23T04:17:45.000",
      |       size=3036,
      |       blocks=[]
      |    )
      |  )
      |)
      |""".stripMargin)
  }

  // Cannot count lists
  test(s"""
    |let
    |  data = Location.Ll("s3://$UnitTestPublicBucket/publications")
    |in
    |  List.Count(data)
    |""".stripMargin)(it => it should evaluateTo("""12L""".stripMargin))

  // reading a non public s3 bucket passing credentials in the location settings
  test(s"""let
    |  data = Csv.InferAndRead(
    |    S3.Build(
<<<<<<< HEAD
    |      "$UnitTestPrivateBucket",
    |      "students.csv",
    |      region = "${UnitTestPrivateBucketCred.region.get}",
    |      accessKey = "${UnitTestPrivateBucketCred.accessKey.get}",
    |      secretKey = "${UnitTestPrivateBucketCred.secretKey.get}"
=======
    |      "s3://$UnitTestPrivateBucket/students.csv",
    |      region = "${UnitTestPrivateBucketCred.getRegion}",
    |      accessKey = "${UnitTestPrivateBucketCred.getAccessSecretKey.getAccessKey}",
    |      secretKey = "${UnitTestPrivateBucketCred.getAccessSecretKey.getSecretKey}"
>>>>>>> bb2d3cdf
    |    )
    |  )
    |in
    |  Collection.Count(data)
    |""".stripMargin)(it => it should evaluateTo("7"))

  // using a private bucket registered in the credentials server
  test(s"""String.Read(S3.Build("$UnitTestPrivateBucket2", "/file1.csv"))
    |""".stripMargin)(it => it should evaluateTo(""" "foobar" """))

}<|MERGE_RESOLUTION|>--- conflicted
+++ resolved
@@ -85,18 +85,11 @@
   test(s"""let
     |  data = Csv.InferAndRead(
     |    S3.Build(
-<<<<<<< HEAD
     |      "$UnitTestPrivateBucket",
     |      "students.csv",
-    |      region = "${UnitTestPrivateBucketCred.region.get}",
-    |      accessKey = "${UnitTestPrivateBucketCred.accessKey.get}",
-    |      secretKey = "${UnitTestPrivateBucketCred.secretKey.get}"
-=======
-    |      "s3://$UnitTestPrivateBucket/students.csv",
     |      region = "${UnitTestPrivateBucketCred.getRegion}",
     |      accessKey = "${UnitTestPrivateBucketCred.getAccessSecretKey.getAccessKey}",
     |      secretKey = "${UnitTestPrivateBucketCred.getAccessSecretKey.getSecretKey}"
->>>>>>> bb2d3cdf
     |    )
     |  )
     |in
