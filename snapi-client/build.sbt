--- conflicted
+++ resolved
@@ -146,15 +146,5 @@
 libraryDependencies ++= Seq(
   rawClient % "compile->compile;test->test",
   rawSnapiFrontend % "compile->compile;test->test",
-<<<<<<< HEAD
-  rawSnapiTruffle % "compile->compile;test->test"
-=======
   rawSnapiTruffle % "test->test"
-<<<<<<< HEAD
->>>>>>> origin/main
-)
-
-Compile / packageBin / packageOptions += Package.ManifestAttributes("Automatic-Module-Name" -> "raw.snapi.client")
-=======
-)
->>>>>>> 013700b9
+)