/*
 * Copyright 2023 RAW Labs S.A.
 *
 * Use of this software is governed by the Business Source License
 * included in the file licenses/BSL.txt.
 *
 * As of the Change Date specified in that file, in accordance with
 * the Business Source License, use of this software will be governed
 * by the Apache License, Version 2.0, included in the file
 * licenses/APL.txt.
 */

package raw.compiler.rql2

import com.typesafe.scalalogging.StrictLogging
import org.bitbucket.inkytonik.kiama.==>
import org.bitbucket.inkytonik.kiama.rewriting.Rewriter._
import org.bitbucket.inkytonik.kiama.util.Entity
import raw.client.api._
import raw.compiler.base._
import raw.compiler.base.errors._
import raw.compiler.base.source._
import raw.compiler.common.source._
import raw.compiler.rql2.api.{
  Arg,
  EntryExtension,
  ExpArg,
  ExpParam,
  OptionValue,
  PackageExtensionProvider,
  TryValue,
  TypeArg,
  TypeParam,
  Value,
  ValueArg,
  ValueParam
}
import raw.compiler.rql2.builtin.TypePackageBuilder
import raw.compiler.rql2.errors.{
  CannotDetermineTypeOfParameter,
  ExpectedTypeButGotExpression,
  FailedToEvaluate,
  FunctionOrMethodExpected,
  InvalidType,
  MandatoryArgumentAfterOptionalArgument,
  MandatoryArgumentsMissing,
  NamedParameterAfterOptionalParameter,
  NoOptionalArgumentsExpected,
  OutputTypeRequiredForRecursiveFunction,
  PackageNotFound,
  RepeatedFieldNames,
  RepeatedOptionalArguments,
  UnexpectedArguments,
  UnexpectedOptionalArgument
}
import raw.compiler.rql2.source._

import scala.collection.mutable
import scala.util.control.NonFatal

case class FunAppPackageEntryArguments(
    mandatoryArgs: Seq[Arg],
    optionalArgs: Vector[(String, Arg)],
    varArgs: Seq[Arg],
    extraProps: Set[Rql2TypeProperty]
)

final private class MergeTypeException extends Exception

/* 't' is the *clean* target type, 'effective' is the actualType, fixed through regular inference (compatible with 't' but
possibly too much try/null inside */
final case class CompatibilityReport(t: Type, effective: Type) {

  // These are the properties that are brought up by any unexpected property nested (or not) in the actual type.
  // Iterables are treated in a special way: one doesn't recurse in them because their items aren't processed in
  // the moment the argument is passed. An unexpected `null` in the middle of an iterable won't be hit in the moment
  // of the call, therefore its presence doesn't imply the call should be protected. The `null` is going to be
  // hit when consuming the iterable. This is then up to the consumer to protect itself from the error. An iterable consumer
  // should always handle a possible unexpected null/error because it's the one consuming. It can type as an try itself
  // in order to propagate the error, or handle it in some way.
  def extraProps: Set[Rql2TypeProperty] = {

    def recurse(target: Type, effective: Type): Set[Rql2TypeProperty] = (target, effective) match {
      case (Rql2ListType(inner1, props1), Rql2ListType(inner2, props2)) => recurse(inner1, inner2) ++ (props2 &~ props1)
      case (Rql2IterableType(inner1, props1), Rql2IterableType(inner2, props2)) => (props2 &~ props1)
      case (Rql2RecordType(atts1, props1), Rql2RecordType(atts2, props2)) =>
        val tipes1 = atts1.map(_.tipe)
        val tipes2 = atts2.map(_.tipe)
        assert(tipes1.size == tipes2.size)
        tipes1.zip(tipes2).flatMap { case (t1, t2) => recurse(t1, t2) }.toSet ++ (props2 &~ props1)
      case (t1: Rql2TypeWithProperties, t2: Rql2TypeWithProperties) => t2.props &~ t1.props
      case (_: PackageEntryType, _: PackageEntryType) => Set.empty
      case (_: PackageType, _: PackageType) => Set.empty
      case _ => Set.empty
    }
    recurse(t, effective)
  }

  // castNeeded is pretty much a way to specify some extra property is to be expected (see extraProps). But it's recursing
  // through iterables because an iterable has to be cast to its expected type if its items bring extra properties.
  // The logic for casting is:
  // If castNeeded is false, don't cast, don't handle possible errors.
  // If castNeeded is true _and_ no extraProps are found, use the regular `cast`. That will cast iterables without failing.
  // If castNeeded is true _and_ extraProps are found, use ProtectCast since unexpected null/try are possible in the moment
  // of calling.
  // TODO (bgaidioz) Consider moving that logic in Propagation? It's only used because of that feature.
  def castNeeded: Boolean = {

    def recurse(target: Type, effective: Type): Boolean = (target, effective) match {
      case (Rql2ListType(inner1, props1), Rql2ListType(inner2, props2)) =>
        recurse(inner1, inner2) || (props2 &~ props1).nonEmpty
      case (Rql2IterableType(inner1, props1), Rql2IterableType(inner2, props2)) =>
        recurse(inner1, inner2) || (props2 &~ props1).nonEmpty
      case (Rql2RecordType(atts1, props1), Rql2RecordType(atts2, props2)) =>
        val tipes1 = atts1.map(_.tipe)
        val tipes2 = atts2.map(_.tipe)
        assert(tipes1.size == tipes2.size)
        tipes1.zip(tipes2).exists { case (t1, t2) => recurse(t1, t2) } || (props2 &~ props1).nonEmpty
      case (t1: Rql2TypeWithProperties, t2: Rql2TypeWithProperties) => (t2.props &~ t1.props).nonEmpty
      case (_: PackageEntryType, _: PackageEntryType) => false
      case (_: PackageType, _: PackageType) => false
      case _ => false
    }

    recurse(t, effective)
  }

}

// Helper to merge types.
// Does not handle PackageType or TypeAlias, since these are never exposed to Package extensions.
class TypesMerger extends Rql2TypeUtils with StrictLogging {

  final def isCompatible(actual: Type, expected: Type): Boolean = {
    getCompatibleType(actual, expected).isDefined
  }

  final def mergeType(ts: Type*): Option[Type] = {

    assert(ts.forall(t => !hasTypeConstraint(t)))

    def merge(t1: Type, t2: Type): Option[Type] = {
      // For complex types (records, collections), get the inner types as merged and
      // wrap back, merging the properties
      (t1, t2) match {
        case (Rql2RecordType(atts1, props1), Rql2RecordType(atts2, props2)) =>
          if (atts1.size != atts2.size) None
          else {
            val mergedAttrs =
              atts1.zip(atts2).foldLeft(Some(Vector.empty[Rql2AttrType]): Option[Vector[Rql2AttrType]]) {
                case (Some(atts), (Rql2AttrType(f1, i1), Rql2AttrType(f2, i2))) =>
                  if (f1 == f2) {
                    merge(i1, i2).map(t => atts :+ Rql2AttrType(f1, t))
                  } else None
                case _ => None
              }
            mergedAttrs.map(atts => Rql2RecordType(atts, props1 ++ props2))
          }
        case (Rql2ListType(i1, props1), Rql2ListType(i2, props2)) =>
          merge(i1, i2).map(t => Rql2ListType(t, props1 ++ props2))
        case (Rql2IterableType(i1, props1), Rql2IterableType(i2, props2)) =>
          merge(i1, i2).map(t => Rql2IterableType(t, props1 ++ props2))
        case _ =>
          // The merged type of two primitive types:
          // * Call getCompatibleType after having removed properties, _both ways_
          // * Whichever successful call returns the merged type, without the properties.
          // * Add the properties (merge both)
          getCompatibleType(resetProps(t1, Set.empty), resetProps(t2, Set.empty))
            .orElse(
              getCompatibleType(resetProps(t2, Set.empty), resetProps(t1, Set.empty))
            )
            .map(t => resetProps(t, getProps(t1) ++ getProps(t2)))
      }
    }

    ts.tail.foldLeft(ts.headOption) { case (maybeType, t2) => maybeType.flatMap(t1 => merge(t1, t2)) }
  }

  final def getCompatibleType(actual: Type, expected: Type): Option[Type] = {
    assert(!hasTypeConstraint(actual), s"Type constraint found where actual type expected: $actual")
    try {
      val t = recurse(actual, expected)
      Some(t)
    } catch {
      case _: MergeTypeException => None
    }
  }

  // This function is comparing types in a strict manner (types have to be the same), but is relatively flexible regarding
  // attributes: if `actual` has all attributes of `expected`, then it's OK.
  def propertyCompatible(actual: Type, expected: Type): Boolean = {
    assert(!isTypeConstraint(expected))
    (actual, expected) match {
      case (Rql2ListType(actualInner, actualProps), Rql2ListType(expectedInner, expectedProps)) =>
        expectedProps.subsetOf(actualProps) && propertyCompatible(actualInner, expectedInner)
      case (Rql2IterableType(actualInner, actualProps), Rql2IterableType(expectedInner, expectedProps)) =>
        expectedProps.subsetOf(actualProps) && propertyCompatible(actualInner, expectedInner)
      case (Rql2RecordType(actualAtts, actualProps), Rql2RecordType(expectedAtts, expectedProps)) =>
        // same field names, compatible properties and matching field types
        actualAtts.map(_.idn) == expectedAtts.map(_.idn) && (actualProps.intersect(expectedProps) == expectedProps) &&
          actualAtts.map(_.tipe).zip(expectedAtts.map(_.tipe)).forall {
            case (aField, eField) => propertyCompatible(aField, eField)
          }
      case _ =>
        val actualProps = getProps(actual)
        val expectedProps = getProps(expected)
        // compatible properties and, should be the same type
        expectedProps
          .subsetOf(actualProps) && resetProps(actual, expectedProps) == expected
    }
  }

  def funParamTypeCompatibility(actual: Type, expected: Type): Option[CompatibilityReport] = {
    assert(!hasTypeConstraint(actual), s"Type constraint found where actual type expected: $actual")
    if (isTypeConstraint(expected)) {
      (actual, expected) match {
        case (_, IsTryable()) =>
          // if we expected the type to be tryable (of anything), the target is the actual type as tryable (possibly nullable)
          Some(
            CompatibilityReport(
              addProp(actual, Rql2IsTryableTypeProperty()),
              actual
            )
          )
        case (_, IsNullable()) =>
          // if we expected the type to be nullable (of anything), the target is the actual type as nullable, and _not tryable_
          Some(
            CompatibilityReport(
              resetProps(actual, Set(Rql2IsNullableTypeProperty())),
              actual
            )
          )
        case (_, HasTypeProperties(props)) =>
          // Whichever extra property will be eventually added by
          // wrapping the object in Some/Success.
          Some(CompatibilityReport(resetProps(actual, props), actual))
        case (_, DoesNotHaveTypeProperties(props)) if props.intersect(getProps(actual)).isEmpty =>
          Some(CompatibilityReport(actual, actual))
        case (_, OneOfType(expectedTypes)) =>
          expectedTypes.flatMap(t => funParamTypeCompatibility(actual, t)).headOption
        case (_, MergeableType(target)) => mergeType(actual, target).map(m => CompatibilityReport(m, m)) // m
        case (Rql2RecordType(as, _), ExpectedRecordType(idns)) if idns.subsetOf(as.map(_.idn).toSet) =>
          Some(CompatibilityReport(resetProps(actual, Set.empty), actual))
        case (r: Rql2RecordType, e: ExpectedProjType) if r.atts.exists(att => att.idn == e.i) =>
          Some(CompatibilityReport(actual, actual))
        case (_, _: AnythingType) => Some(CompatibilityReport(actual, actual))
        case _ => None
      }
    } else {
      try {
        (actual, expected) match {
          case (Rql2ListType(actualItemType, actualProps), Rql2ListType(expectedItemType, expectedProps)) =>
            funParamTypeCompatibility(actualItemType, expectedItemType).map { report =>
              CompatibilityReport(
                Rql2ListType(report.t, expectedProps),
                Rql2ListType(report.effective, actualProps)
              )
            }
          case (Rql2IterableType(actualItemType, actualProps), Rql2IterableType(expectedItemType, expectedProps)) =>
            val r = funParamTypeCompatibility(actualItemType, expectedItemType)
            r.map { report =>
              CompatibilityReport(
                Rql2IterableType(report.t, expectedProps),
                Rql2IterableType(report.effective, actualProps)
              )
            }
          case (Rql2RecordType(actualAtts, actualProps), Rql2RecordType(expectedAtts, expectedProps)) =>
            if (actualAtts.size != expectedAtts.size || actualAtts.map(_.idn) != expectedAtts.map(_.idn)) None
            else {
              val actualTypes = actualAtts.map(_.tipe)
              val expectedTypes = expectedAtts.map(_.tipe)
              val fieldChecks =
                actualTypes.zip(expectedTypes).map { case (t1, t2) => funParamTypeCompatibility(t1, t2) }
              if (fieldChecks.forall(_.isDefined)) {
                val okChecks = fieldChecks.flatten
                val effectiveFields = actualAtts.zip(okChecks).map { case (a, c) => Rql2AttrType(a.idn, c.effective) }
                val targetFields = actualAtts.zip(okChecks).map { case (a, c) => Rql2AttrType(a.idn, c.t) }
                Some(
                  CompatibilityReport(
                    Rql2RecordType(targetFields, expectedProps),
                    Rql2RecordType(effectiveFields, actualProps)
                  )
                )
              } else None
            }
          case (a: FunType, e: FunType) if a.ms.size == e.ms.size && a.os.isEmpty =>
            // We're typechecking a parameter of a package extension _that is a function_ (e.g. f in List.Transform(l, f)).
            // We need some flexibility regarding parameters of that function. If the expected parameter type
            // of the function isn't tryable/nullable (e.g. a plain list(int) where both the list and int
            // aren't null/try, then the actual parameter type of the actual function passed as a parameter, can be
            // a nullable list of nullable int (all combinations of flags), because later that function can always be
            // applied to a list(int) value (casting the value to null/try is simple).
            val params = a.ms.zip(e.ms).map {
              case (a, e) =>
                if (!isTypeConstraint(e)) {
                  // if 'e' is a type, it has to be equal to 'a' modulo the properties
                  if (propertyCompatible(a, e)) e
                  else { return None }
                } else {
                  // `e` is a constraint. We can use funParamTypeCompatibility which deals with
                  // extra properties and merges `a` with `e` in case it's a contraint
                  funParamTypeCompatibility(a, e) match {
                    case Some(report) => report.t
                    case _ => return None
                  }
                }
            }
            val t = FunType(
              params,
              Vector.empty,
              recurse(a.r, e.r),
              e.props
            )
            Some(CompatibilityReport(t, actual))
          case _ =>
            val extraProps = getProps(actual) &~ getProps(expected)
            val simplified = removeProps(actual, extraProps)
            val t = recurse(simplified, expected)
            Some(CompatibilityReport(t, addProps(t, extraProps)))
        }
      } catch {
        case _: MergeTypeException =>
          // would be weird
          None
      }
    }
  }

  @throws[MergeTypeException]
  protected def recurse(actual: Type, expected: Type): Type = (actual, expected) match {
    // Upcast to short
    case (a: Rql2ByteType, e: Rql2ShortType) if a.props.subsetOf(e.props) => Rql2ShortType(e.props)
    // Update to int
    case (a: Rql2ByteType, e: Rql2IntType) if a.props.subsetOf(e.props) => Rql2IntType(e.props)
    case (a: Rql2ShortType, e: Rql2IntType) if a.props.subsetOf(e.props) => Rql2IntType(e.props)
    // Upcast to long
    case (a: Rql2ByteType, e: Rql2LongType) if a.props.subsetOf(e.props) => Rql2LongType(e.props)
    case (a: Rql2ShortType, e: Rql2LongType) if a.props.subsetOf(e.props) => Rql2LongType(e.props)
    case (a: Rql2IntType, e: Rql2LongType) if a.props.subsetOf(e.props) => Rql2LongType(e.props)
    // Upcast to float
    case (a: Rql2ByteType, e: Rql2FloatType) if a.props.subsetOf(e.props) => Rql2FloatType(e.props)
    case (a: Rql2ShortType, e: Rql2FloatType) if a.props.subsetOf(e.props) => Rql2FloatType(e.props)
    case (a: Rql2IntType, e: Rql2FloatType) if a.props.subsetOf(e.props) => Rql2FloatType(e.props)
    case (a: Rql2LongType, e: Rql2FloatType) if a.props.subsetOf(e.props) => Rql2FloatType(e.props)
    // Upcast to double
    case (a: Rql2ByteType, e: Rql2DoubleType) if a.props.subsetOf(e.props) => Rql2DoubleType(e.props)
    case (a: Rql2ShortType, e: Rql2DoubleType) if a.props.subsetOf(e.props) => Rql2DoubleType(e.props)
    case (a: Rql2IntType, e: Rql2DoubleType) if a.props.subsetOf(e.props) => Rql2DoubleType(e.props)
    case (a: Rql2LongType, e: Rql2DoubleType) if a.props.subsetOf(e.props) => Rql2DoubleType(e.props)
    case (a: Rql2FloatType, e: Rql2DoubleType) if a.props.subsetOf(e.props) => Rql2DoubleType(e.props)
    // Upcast do decimal
    case (a: Rql2ByteType, e: Rql2DecimalType) if a.props.subsetOf(e.props) => Rql2DecimalType(e.props)
    case (a: Rql2ShortType, e: Rql2DecimalType) if a.props.subsetOf(e.props) => Rql2DecimalType(e.props)
    case (a: Rql2IntType, e: Rql2DecimalType) if a.props.subsetOf(e.props) => Rql2DecimalType(e.props)
    case (a: Rql2LongType, e: Rql2DecimalType) if a.props.subsetOf(e.props) => Rql2DecimalType(e.props)
    case (a: Rql2FloatType, e: Rql2DecimalType) if a.props.subsetOf(e.props) => Rql2DecimalType(e.props)
    case (a: Rql2DoubleType, e: Rql2DecimalType) if a.props.subsetOf(e.props) => Rql2DecimalType(e.props)
    // Upcast to timestamp
    case (a: Rql2DateType, e: Rql2TimestampType) if a.props.subsetOf(e.props) => Rql2TimestampType(e.props)
    // Upcast to location: a string can be used as a location type (without any properties)
    case (a: Rql2StringType, e: Rql2LocationType) if a.props.subsetOf(e.props) => Rql2LocationType(e.props)
    // Bool type
    case (a: Rql2BoolType, e: Rql2BoolType) if a.props.subsetOf(e.props) => Rql2BoolType(e.props)
    // String type
    case (a: Rql2StringType, e: Rql2StringType) if a.props.subsetOf(e.props) => Rql2StringType(e.props)
    // Location type
    case (a: Rql2LocationType, e: Rql2LocationType) if a.props.subsetOf(e.props) => Rql2LocationType(e.props)
    // Binary type
    case (a: Rql2BinaryType, e: Rql2BinaryType) if a.props.subsetOf(e.props) => Rql2BinaryType(e.props)
    // Byte type
    case (a: Rql2ByteType, e: Rql2ByteType) if a.props.subsetOf(e.props) => Rql2ByteType(e.props)
    // Short type
    case (a: Rql2ShortType, e: Rql2ShortType) if a.props.subsetOf(e.props) => Rql2ShortType(e.props)
    // Int type
    case (a: Rql2IntType, e: Rql2IntType) if a.props.subsetOf(e.props) => Rql2IntType(e.props)
    // Long type
    case (a: Rql2LongType, e: Rql2LongType) if a.props.subsetOf(e.props) => Rql2LongType(e.props)
    // Float type
    case (a: Rql2FloatType, e: Rql2FloatType) if a.props.subsetOf(e.props) => Rql2FloatType(e.props)
    // Double type
    case (a: Rql2DoubleType, e: Rql2DoubleType) if a.props.subsetOf(e.props) => Rql2DoubleType(e.props)
    // Decimal type
    case (a: Rql2DecimalType, e: Rql2DecimalType) if a.props.subsetOf(e.props) => Rql2DecimalType(e.props)
    // Date type
    case (a: Rql2DateType, e: Rql2DateType) if a.props.subsetOf(e.props) => Rql2DateType(e.props)
    // Time type
    case (a: Rql2TimeType, e: Rql2TimeType) if a.props.subsetOf(e.props) => Rql2TimeType(e.props)
    // Timestamp type
    case (a: Rql2TimestampType, e: Rql2TimestampType) if a.props.subsetOf(e.props) => Rql2TimestampType(e.props)
    // Interval type
    case (a: Rql2IntervalType, e: Rql2IntervalType) if a.props.subsetOf(e.props) => Rql2IntervalType(e.props)
    // Record Type
    case (a: Rql2RecordType, e: Rql2RecordType)
        if a.atts.map(_.idn) == e.atts.map(_.idn) && a.props.subsetOf(e.props) =>
      Rql2RecordType(
        a.atts.zip(e.atts).map { case (a, e) => Rql2AttrType(a.idn, recurse(a.tipe, e.tipe)) },
        e.props
      )
    // Iterable Type
    case (a: Rql2IterableType, e: Rql2IterableType) if a.props.subsetOf(e.props) =>
      Rql2IterableType(recurse(a.innerType, e.innerType), e.props)
    // List Type
    case (a: Rql2ListType, e: Rql2ListType) if a.props.subsetOf(e.props) =>
      Rql2ListType(recurse(a.innerType, e.innerType), e.props)
    // FunType
    // We're strict with FunType. Function type arguments are handled with a relaxed semantic when they are arguments
    // of package extensions (accepting nullables/tryables, even for their parameter types). The case here is to process
    // function type arguments of user-defined functions.
    case (a: FunType, e: FunType) if a.ms == e.ms && a.os == e.os => FunType(e.ms, e.os, recurse(a.r, e.r), e.props)
    // Or Type
    case (Rql2OrType(as, _), Rql2OrType(es, _)) =>
      if (as.forall(a => es.exists(e => getCompatibleType(a, e).isDefined))) actual
      else throw new MergeTypeException
    case (a: Rql2UndefinedType, e) if !hasTypeConstraint(e) && a.props.subsetOf(getProps(e)) =>
      // Hit here
      e
    // ExpType
    case (a: ExpType, e: ExpType) => ExpType(recurse(a.t, e.t))
    //
    // Type Constraints
    //
    case (a: Rql2TypeWithProperties, IsTryable()) => addProp(a, Rql2IsTryableTypeProperty())
    case (a: Rql2TypeWithProperties, IsNullable()) => addProp(a, Rql2IsNullableTypeProperty())
    case (a: Rql2TypeWithProperties, HasTypeProperties(props)) if a.props.subsetOf(props) => addProps(actual, props)
    case (a: Rql2TypeWithProperties, DoesNotHaveTypeProperties(props)) if props.intersect(a.props).isEmpty => actual
    case (_, OneOfType(expectedTypes)) =>
//      assert(expectedTypes.forall(t => !isTypeConstraint(t)), s"Type constraint found in OneOfType: $expectedTypes")
      // We need to merge it (using getCompatibleType) with the actual type to get the target type.
      // For example is expected type is OneOfType(StringType, FloatType()) but actual is IntType(),
      // then our final type  must be FloatType(), which is the merge of IntType() with FloatType().
      // Note that we take the first one that works (that's done by headOption).
      expectedTypes.flatMap(t => getCompatibleType(actual, t)).headOption.getOrElse(throw new MergeTypeException)
    case (_, MergeableType(t)) => mergeType(actual, t).getOrElse(throw new MergeTypeException)
    // Type Constraints are different because they never "merge". They just return the actual type unchanged.
    case (Rql2RecordType(as, _), ExpectedRecordType(idns)) if idns.subsetOf(as.map(_.idn).toSet) => actual
    case (r: Rql2RecordType, e: ExpectedProjType) if r.atts.exists(att => att.idn == e.i) => actual
    // Projection on lists or collections: collection.name same as Collection.Transform(collection, x -> x.name)
    case (Rql2IterableType(r: Rql2RecordType, _), e: ExpectedProjType) if r.atts.exists(att => att.idn == e.i) => actual
    case (Rql2ListType(r: Rql2RecordType, _), e: ExpectedProjType) if r.atts.exists(att => att.idn == e.i) => actual
    case (_, _: AnythingType) => actual
    //
    // Base Types
    //
    case (_: NothingType, _) =>
      // This is required so that e.g. List.Build(List.Build(1), List.Build()) works.
      // This means ListType(NothingType()) merges with List(IntType()) but returns ListType(NothingType()) though.
      // Note that at this point, type constraints (above) should have been resolved, so expected should be a real type.
      expected
    case (_, _: AnyType) => actual
    case (_: ErrorType, _) =>
      // By making ErrorType compatible with all types, we make the type checker silent and not report a cascade of
      // subsequent errors.
      actual
    case _ => throw new MergeTypeException
  }

}

class SemanticAnalyzer(val tree: SourceTree.SourceTree)(implicit programContext: ProgramContext)
    extends CommonSemanticAnalyzer(tree)
    with ExpectedTypes
    with StagedCompiler
    with Rql2TypeUtils {

  // This function checks if the semantic analysis is being run with the staged compiler
  // We need it to prevent infinite recursion in the getValue function
  private def isStagedCompiler: Boolean = {
    // comes from scala
    (programContext.programEnvironment.options.contains(
      "staged-compiler"
    ) && programContext.programEnvironment.options("staged-compiler") == "true") ||
    // Comes from truffle language
    (programContext.programEnvironment.options.contains(
      "rql.staged-compiler"
    ) && programContext.programEnvironment.options("rql.staged-compiler") == "true")
  }

  ///////////////////////////////////////////////////////////////////////////
  // Errors
  ///////////////////////////////////////////////////////////////////////////

  override protected def errorDef: SourceNode ==> Seq[CompilerMessage] = {
    // Errors
    val rql2Errors: PartialFunction[SourceNode, Seq[CompilerMessage]] = {
      case i: IdnUse if entity(i) == UnknownEntity() =>
        i match {
          // Try to see if this UnknownEntity is the user attempting to reference a package name but making a typo.
          // For this we must match the pattern Proj(IdnExp("BadPackageName"), "BadEntryName").
          case tree.parent(idnExp @ IdnExp(IdnUse(badPackageName))) => idnExp match {
              case tree.parent(Proj(_, badEntryName))
                  if badPackageName.nonEmpty && badPackageName.head.isUpper && badEntryName.nonEmpty && badEntryName.head.isUpper =>
                val badName = s"$badPackageName.$badEntryName"
                val names = PackageExtensionProvider.packages.flatMap {
                  case p => p.p.entries.collect {
                      case e if levenshteinDistance(badName, s"${p.p.name}.$e") < 3 => s"${p.p.name}.$e"
                    }
                }
                if (names.isEmpty) {
                  // No found based on levenshtein distance. Try to see if there is any entry name in another package that
                  // is a perfect match. For instance, if the user does String.IsNull instead of Nullable.IsNull,
                  // or Text.Split instead of String.Split. The criteria is that the entry name must be a perfect match
                  // but defined in a single other package.
<<<<<<< HEAD
                  val packagesWithEntry =
                    PackageExtensionProvider.packages.flatMap {
                      case p => p.p.entries.collect {
                          case e if badEntryName == e => p.p.name
                        }
                    }
=======
                  val packagesWithEntry = PackageExtensionProvider.packages.flatMap {
                    case p => p.p.entries.collect {
                        case e if badEntryName == e => p.p.name
                      }
                  }
>>>>>>> fdca6304
                  if (packagesWithEntry.length == 1)
                    Seq(UnknownDecl(i, hint = Some(s"did you mean ${packagesWithEntry.head}.$badEntryName?")))
                  else Seq(UnknownDecl(i))
                } else Seq(UnknownDecl(i, hint = Some(s"did you mean ${names.mkString(" or ")}?")))
              case _ =>
                // Otherwise, check to see if there is any variable in scope whose name is again close enough.
                val names = envInOfNode(i).flatten
                  .filterNot(_._2.isInstanceOf[PackageEntity]) // Do not auto-suggest package names.
                  .map { case (s, _) => s }
                  .collect {
                    case e: String if levenshteinDistance(i.idn, e) < 3 => e
                  }
                  .toSet
                if (names.isEmpty) Seq(UnknownDecl(i))
                else Seq(UnknownDecl(i, hint = Some(s"did you mean ${names.mkString(" or ")}?")))
            }
          case _ => Seq(UnknownDecl(i))
        }
      case t: TypeAliasType if resolveType(t) == ErrorType() => Seq(InvalidType(t))
      case p @ FunParam(_, None, _) if resolveParamType(p).isLeft => resolveParamType(p).left.get
      case LetFunRec(i, FunProto(_, None, _)) => Seq(OutputTypeRequiredForRecursiveFunction(i))
      case f @ FunProto(ps, _, _) if namedParameterFoundAfterOptionalParameter(ps) =>
        Seq(NamedParameterAfterOptionalParameter(f))
      case f @ FunApp(fa, args) if repeatedOptionalArgument(fa, args) => Seq(RepeatedOptionalArguments(f))
      case f: FunApp if funAppHasError(f).isDefined => funAppHasError(f).get
      case p @ Proj(e, idn) if idnIsAmbiguous(idn, e) => Seq(RepeatedFieldNames(p, idn))
    }
    rql2Errors.orElse(super.errorDef)
  }

  // we check for errors in errorDef, if there are no errors, we are interested in nonErrors(hints, warnings, infos)
  override protected def nonErrorDef: SourceNode ==> Seq[CompilerMessage] = {
    val rql2NonErrors: PartialFunction[SourceNode, Seq[CompilerMessage]] = {
      case e @ FunApp(Proj(exp, "Secret"), parameters)
          if tipe(exp) == PackageType("Environment") && !isStagedCompiler =>
        tipe(exp) match {
          case PackageType("Environment") =>
            // Use getValue to confirm Environment.Secret succeeds. The getValue function also handles potentially unexpected nullables and tryables.
            // We give it a dummy report which states the expected type is the actual type, so that is skips these checks
            val report = CompatibilityReport(tipe(e), tipe(e))
            // Try execute  "Environment.Secret(<secret_name>)"
            getValue(report, e) match {
              // If getValue returns an error which means the staged compiler failed to execute "Environment.Secret(<secret_name>)" code
              // We return a warning that the secret is missing.
              case Right(TryValue(Left(error))) => Seq(MissingSecretWarning(e))
              // In case of Right(TryValue(Right())) that <secret_name> in "Environment.Secret(<secret_name>)" is a free variable, we don't report that as a warning
              case _ => Seq.empty
            }
          case _ => Seq.empty
        }
    }
    rql2NonErrors.orElse(super.nonErrorDef)
  }

  private def idnIsAmbiguous(idn: String, e: Exp): Boolean = {
    actualType(e) match {
      case Rql2RecordType(atts, _) => atts.collect { case att if att.idn == idn => att }.length > 1
      case Rql2IterableType(Rql2RecordType(atts, _), _) => atts.collect { case att if att.idn == idn => att }.length > 1
      case Rql2ListType(Rql2RecordType(atts, _), _) => atts.collect { case att if att.idn == idn => att }.length > 1
      case _ => false
    }
  }

  private def namedParameterFoundAfterOptionalParameter(ps: Vector[FunParam]): Boolean = {
    var optionalStarted = false
    for (p <- ps) {
      if (optionalStarted && p.e.isEmpty) {
        return true
      }
      if (p.e.isDefined) {
        optionalStarted = true
      }
    }
    // All ok.
    false
  }

  private def repeatedOptionalArgument(fa: Exp, as: Vector[FunAppArg]): Boolean = {
    actualType(fa) match {
      case _: FunType =>
        // For calling RQL2 functions, we check if arguments are unique.
        val idns = as.collect { case FunAppArg(_, Some(idn)) => idn }
        idns.toSet.size != idns.length
      case PackageEntryType(pkgName, entName) =>
        // For packages, we check if it's actually allowed.
        programContext.getPackage(pkgName) match {
          case Some(p) =>
            if (p.existsEntry(entName)) {
              val entry = p.getEntry(entName)
              if (entry.allowRepeatedOptionalArguments) {
                // Do not complain on repeated optional arguments.
                false
              } else {
                // Otherwise, check for repeated optional arguments.
                val idns = as.collect { case FunAppArg(_, Some(idn)) => idn }
                idns.toSet.size != idns.length
              }
            } else {
              // Keep quiet on errors
              false
            }
          case _ =>
            // Keep quiet on errors
            false
        }
      case _ =>
        // Keep quiet on errors
        false
    }
  }

  private def namedArgFoundAfterOptionalArg(args: Vector[FunAppArg]): Boolean = {
    var optionalStarted = false
    for (a <- args) {
      if (optionalStarted && a.idn.isEmpty) {
        return true
      }
      if (a.idn.isDefined) {
        optionalStarted = true
      }
    }
    // All ok.
    false
  }

  private def funAppHasError(fa: FunApp): Option[Seq[ErrorCompilerMessage]] = {
    val FunApp(f, args) = fa
    // Check that arguments are defined in correct order.
    if (namedArgFoundAfterOptionalArg(args)) {
      return Some(Seq(MandatoryArgumentAfterOptionalArgument(f)))
    }
    // Now type check function.
    actualType(f) match {
      case PackageEntryType(pkgName, entName) => getFunAppPackageEntryType(fa, pkgName, entName).left.toOption
      case f: FunType => getFunAppFunType(fa, f).left.toOption.map(Seq(_))
      case t => t match {
          case _: ErrorType =>
            // Error flagged elsewhere so keep quiet.
            None
          case _ => Some(Seq(FunctionOrMethodExpected(f, t)))
        }
    }
  }

  private def levenshteinDistance(s1: String, s2: String): Int = {
    val dist = Array.tabulate(s2.length + 1, s1.length + 1)((j, i) => if (j == 0) i else if (i == 0) j else 0)

    @inline
    def minimum(i: Int*): Int = i.min

    for {
      j <- dist.indices.tail
      i <- dist(0).indices.tail
    } dist(j)(i) =
      if (s2(j - 1) == s1(i - 1)) dist(j - 1)(i - 1)
      else minimum(dist(j - 1)(i) + 1, dist(j)(i - 1) + 1, dist(j - 1)(i - 1) + 1)

    dist(s2.length)(s1.length)
  }
  ///////////////////////////////////////////////////////////////////////////
  // Scopes for Expressions
  ///////////////////////////////////////////////////////////////////////////

  override protected lazy val defenv: Environment = rootenv(
    PackageExtensionProvider.packages.map(p => p.p.name -> p): _*
  )

  override protected def envin(in: SourceNode => Environment): SourceNode ==> Environment =
    envinDef(in) orElse super.envin(in)

  override protected def envout(out: SourceNode => Environment): SourceNode ==> Environment =
    envoutDef(out) orElse super.envout(out)

  private def envinDef(in: SourceNode => Environment): SourceNode ==> Environment = {
    case l: Let => enter(in(l))
    case p: FunProto => enter(in(p))
    case b: FunBody => enter(in(b))
    case f: FunAbs => enter(in(f))
//    case tree.parent.pair(_: Exp, f: FunParam) =>
//      // Optional parameters have the scope of the parent.
//      in(f)
  }

  private def envoutDef(out: SourceNode => Environment): SourceNode ==> Environment = {
    case l: Let => leave(env.in(l))
    case p: FunProto => leave(env.in(p))
    case b: FunBody => leave(env.in(b))
    case f: FunAbs => leave(env.in(f))
//    case tree.parent.pair(e: Exp, _: FunParam) => out(e)
  }

  override protected def defentity(i: IdnDef): Entity = i match {
    case tree.parent(b: LetBind) => new LetBindEntity(b)
    case tree.parent(f: LetFun) => new LetFunEntity(f)
    case tree.parent(f: LetFunRec) => new LetFunRecEntity(f)
    case tree.parent(f: FunParam) => new FunParamEntity(f)
    case tree.parent(d: Rql2Method) => new MethodEntity(d)
    case _ => super.defentity(i)
  }

  override protected def entityTypeDef(e: Entity): Type = e match {
    case b: LetBindEntity =>
      // Type of the LetBind expression is the type that is specified by the user; otherwise, it's type of the body
      // expression itself.
      b.b.t.getOrElse(actualType(b.b.e))
    case f: LetFunEntity => getFunType(f.f.p)
    case f: LetFunRecEntity => f.f.p.r match {
        case Some(_) => getFunType(f.f.p)
        case None =>
          // If output type is not defined for a recursive function, return ErrorType().
          // The error message for that case is handled in errorDef.
          ErrorType()
      }
    case f: FunParamEntity => f.f.t.getOrElse(resolveParamType(f.f).getOrElse(ErrorType()))
    case p: PackageEntity => PackageType(p.p.name)
    case d: MethodEntity =>
      // Methods also type - and are generated as - functions.
      getFunType(d.d.p)
    case _ => super.entityTypeDef(e)
  }

  private def getFunType(f: FunProto): Type = {
    val FunProto(ps, r, FunBody(e)) = f

    // Collect mandatory arguments
    val ms = ps.collect {
      case p if p.e.isEmpty =>
        resolveParamType(p) match {
          case Right(t) => t
          case _ => return ErrorType()
        }
    }

    // Collect optional arguments
    val os = ps.collect {
      case p if p.e.isDefined =>
        resolveParamType(p) match {
          case Right(t) => FunOptTypeParam(p.i.idn, t)
          case _ => return ErrorType()
        }
    }

    r match {
      case Some(t) => FunType(ms, os, t)
      case None => actualType(e) match {
          case _: ErrorType => ErrorType()
          case t => FunType(ms, os, t)
        }
    }
  }

  ///////////////////////////////////////////////////////////////////////////
  // Type Checking
  ///////////////////////////////////////////////////////////////////////////

  class FullTypesMerger extends TypesMerger {

    @throws[MergeTypeException]
    override protected def recurse(actual: Type, expected: Type): Type = (actual, expected) match {
      case (a: TypeAliasType, e: TypeAliasType) => recurse(resolveType(a), resolveType(e))
      case (a: TypeAliasType, _) => recurse(resolveType(a), expected)
      case (_, e: TypeAliasType) => recurse(actual, resolveType(e))
      case (a: PackageEntryType, e: PackageEntryType) =>
        if (a.pkgName == e.pkgName && a.entName == e.entName) a else { throw new MergeTypeException }
      case (a: PackageType, e: PackageType) => if (a.name == e.name) a else { throw new MergeTypeException }
      case (a: PackageType, e: ExpectedProjType) => programContext.getPackage(a.name) match {
          case Some(p) if p.existsEntry(e.i) => actual
          case _ => throw new MergeTypeException
        }
      case _ => super.recurse(actual, expected)
    }
  }

  private val fullTypesMerger = new FullTypesMerger

  // Types are compatible if they "merge".
  final override protected def isCompatible(actual: Type, expected: Type): Boolean =
    fullTypesMerger.isCompatible(actual, expected)

  final def getCompatibleType(actual: Type, expected: Type): Option[Type] = {
    fullTypesMerger.getCompatibleType(actual, expected)
  }

  final def funParamTypeCompatibility(actual: Type, expected: Type): Option[CompatibilityReport] =
    fullTypesMerger.funParamTypeCompatibility(actual, expected)

  final def mergeType(t1: Type, t2: Type): Option[Type] = {
    fullTypesMerger.mergeType(t1, t2)
  }

  override protected def actualTypeDef(n: Exp): Type = {
    val t = n match {
      case e: Rql2Exp => actualTypeRql2Exp(e)
      case _ => super.actualTypeDef(n)
    }
    // Resolve the type (remove type alias)
    val rt = resolveType(t)
    // If any ErrorType anywhere nested in the tree, bring ErrorType() to the top.
    val checkForErrorType = everywhere(query[Any]({ case _: ErrorType => return ErrorType() }))
    checkForErrorType(rt)
    rt
  }

  private def resolveType(t: Type): Type = {
    val s = everywheretd(rule[Any] { case TypeAliasType(idn) => resolveTypeAlias(idn) })
    rewrite(s)(t)
  }

  private def resolveTypeAlias(idn: IdnUse): Type = {
    val te = entity(idn)
    // The type alias itself can point to other type aliases.
    val t = resolveType(entityType(te))
    t match {
      case ExpType(t) => t
      case _ => ErrorType()
    }
  }

  private def actualTypeRql2Exp(n: Rql2Exp): Type = n match {
    case c: Const => c match {
        case _: NullConst => Rql2UndefinedType(Set(Rql2IsNullableTypeProperty()))
        case nc: NumberConst => nc match {
            case _: ByteConst => Rql2ByteType()
            case _: ShortConst => Rql2ShortType()
            case _: IntConst => Rql2IntType()
            case _: LongConst => Rql2LongType()
            case _: FloatConst => Rql2FloatType()
            case _: DoubleConst => Rql2DoubleType()
            case _: DecimalConst => Rql2DecimalType()
          }
        case _: StringConst => Rql2StringType()
        case _: TripleQuotedStringConst => Rql2StringType()
        case _: BoolConst => Rql2BoolType()
        case _: BinaryConst => Rql2BinaryType()
      }
    case l: Let => actualType(l.e)
    case TypeExp(t) => ExpType(t)
    case IfThenElse(e1, e2, e3) => mergeType(actualType(e2), actualType(e3)) match {
        case Some(t) => addProps(t, getProps(actualType(e1)))
        case None => ErrorType()
      }
    case UnaryExp(op, e) => op match {
        case _: Not => Rql2BoolType(getProps(actualType(e)))
        case _: Neg => actualType(e)
      }
    case BinaryExp(op, e1, e2) => op match {
        case _: ComparableOp => Rql2BoolType(getProps(actualType(e1)) ++ getProps(actualType(e2)))
        case _: BooleanOp =>
          Rql2BoolType(Set(Rql2IsNullableTypeProperty()) ++ getProps(actualType(e1)) ++ getProps(actualType(e2)))
        case _: Div => mergeType(actualType(e1), actualType(e2)) match {
            case Some(t) => addProp(t, Rql2IsTryableTypeProperty()) // Div can fail on divide by zero.
            case None => ErrorType()
          }
        case _ => mergeType(actualType(e1), actualType(e2)) match {
            case Some(t) => t
            case None => ErrorType()
          }
      }
    case FunAbs(p) => getFunType(p)
    case fa @ FunApp(f, _) => actualType(f) match {
        case PackageEntryType(pkgName, entName) => getFunAppPackageEntryType(fa, pkgName, entName) match {
            case Right(t) => t
            case Left(err) =>
              // Error is handled by errorDef.
              ErrorType()
          }
        case f: FunType => getFunAppFunType(fa, f) match {
            case Right(t) =>
              // If the function is nullable/tryable, its properties are added to the application type properties.
              addProps(t, f.props)
            case Left(_) =>
              // Error is handled by errorDef.
              ErrorType()
          }
        case _ => ErrorType()
      }
    case Proj(e, i) => actualType(e) match {
        case PackageType(name) =>
          // Only type if package has the entry.
          programContext.getPackage(name) match {
            case Some(p) if p.existsEntry(i) => PackageEntryType(name, i)
            case _ => ErrorType()
          }
        case Rql2RecordType(atts, props) =>
          // Only type if record has the field.
          atts
            .collectFirst {
              case att if att.idn == i =>
                // Include the type properties of the <e> as well.
                addProps(att.tipe, props)
            }
            .getOrElse(ErrorType())
        case Rql2ListType(Rql2RecordType(atts, recordProps), listProps) =>
          // Only type if record has the field.
          atts
            .collectFirst {
              case att if att.idn == i =>
                // Include the type properties of the <e> as well.
                Rql2ListType(addProps(att.tipe, recordProps), listProps)
            }
            .getOrElse(ErrorType())
        case Rql2IterableType(Rql2RecordType(atts, recordProps), listProps) =>
          // Only type if record has the field.
          atts
            .collectFirst {
              case att if att.idn == i =>
                // Include the type properties of the <e> as well.
                Rql2IterableType(addProps(att.tipe, recordProps), listProps)
            }
            .getOrElse(ErrorType())
        case _ => ErrorType()
      }
<<<<<<< HEAD
    case PackageIdnExp(name) =>
      PackageExtensionProvider.getPackage(name) match {
=======
    case PackageIdnExp(name) => PackageExtensionProvider.getPackage(name) match {
>>>>>>> fdca6304
        case Some(_) => PackageType(name)
        case None => throw new AssertionError(s"Built-in package $name not found")
      }
  }

  def getArgumentsForFunAppPackageEntry(
      fa: FunApp,
      packageEntry: EntryExtension
  ): Either[ErrorCompilerMessage, Option[FunAppPackageEntryArguments]] = {
    val args = fa.args

    val prevMandatoryArgs = mutable.ArrayBuffer[Arg]()
    val prevOptionalArgs = mutable.ArrayBuffer[(String, Arg)]()
    val prevVarArgs = mutable.ArrayBuffer[Arg]()
    val outProps = mutable.Set.empty[Rql2TypeProperty]

    // This list includes mandatory and var args.
    val argsList = args.collect { case arg if arg.idn.isEmpty => arg }.to[mutable.ArrayBuffer]

    // Check mandatory arguments, one-by-one.
    var idx = 0
    while (idx < packageEntry.nrMandatoryParams) {
      // If there are none left, it is an error
      if (argsList.isEmpty) {
        val missingArgs = packageEntry.nrMandatoryParams - idx
        val missingParams = packageEntry.docs.params.slice(idx, idx + missingArgs)
        val argsMissing = missingParams.map(p => s"${p.name}: ${p.description}")
        return Left(MandatoryArgumentsMissing(fa, argsMissing = argsMissing))
      }
      val arg = argsList.remove(0)
      val actual = actualType(arg.e)
      if (actual == ErrorType()) return Right(None)
      packageEntry.getMandatoryParam(prevMandatoryArgs, idx) match {
        case Right(param) => param match {
            case ExpParam(expected) =>
              // Check if argument is type compatible.
              funParamTypeCompatibility(actual, expected) match {
                case Some(report) =>
                  // All ok.
                  prevMandatoryArgs += ExpArg(arg.e, report.t)
                  outProps ++= report.extraProps
                case _ => return Left(
                    UnexpectedType(
                      arg.e,
                      actual,
                      expected,
                      packageEntry.getMandatoryParamHint(prevMandatoryArgs, idx, actual, expected),
                      packageEntry.getMandatoryParamSuggestions(prevMandatoryArgs, idx, actual, expected)
                    )
                  )
              }
            case TypeParam(expected) =>
              // Check if argument is a type expression.
              actual match {
                case ExpType(actual) =>
                  // It is a type.
                  // Check if it is is type compatible.
                  if (!isCompatible(actual, expected)) {
                    return Left(
                      UnexpectedType(
                        arg.e,
                        actual,
                        expected,
                        packageEntry.getMandatoryParamHint(prevMandatoryArgs, idx, actual, expected),
                        packageEntry.getMandatoryParamSuggestions(prevMandatoryArgs, idx, actual, expected)
                      )
                    )
                  }
                  // All ok.
                  prevMandatoryArgs += TypeArg(actual)
                case _ => return Left(ExpectedTypeButGotExpression(arg.e))
              }
            case ValueParam(expected) =>
              // Check if argument is type compatible.
              funParamTypeCompatibility(actual, expected) match {
                case Some(report) =>
                  // All ok.
                  // Check if argument and expression match.
                  getValue(report, arg.e).fold(
                    err => return Left(err),
                    v => {
                      prevMandatoryArgs += ValueArg(v, report.t)
                      // ValueParam does not add extra properties. Because it's
                      // resolved to a value eventually, it's not nullable/tryable.
                    }
                  )
                case _ => return Left(
                    UnexpectedType(
                      arg.e,
                      actual,
                      expected,
                      packageEntry.getMandatoryParamHint(prevMandatoryArgs, idx, actual, expected),
                      packageEntry.getMandatoryParamSuggestions(prevMandatoryArgs, idx, actual, expected)
                    )
                  )
              }
          }
        case Left(err) => return Left(InvalidSemantic(arg.e, err))
      }
      idx += 1
    }

    // At this point, argsList should only contain var args.

    // Check optional arguments, one-by-one.
    val optionalArgsList = args.collect { case arg if arg.idn.isDefined => arg }.to[mutable.ArrayBuffer]
    val maybeOptionalParams = packageEntry.optionalParams
    maybeOptionalParams match {
      case Some(optionalParams) =>
        // Process all optional parameters.
        while (optionalArgsList.nonEmpty) {
          val optionalArg = optionalArgsList.remove(0)
          val idn = optionalArg.idn.get
          // Optional argument idn is not known.
          if (optionalParams.nonEmpty && !optionalParams.contains(idn)) {
            return Left(UnexpectedOptionalArgument(optionalArg))
          }
          val actual = actualType(optionalArg.e)
          if (actual == ErrorType()) return Right(None)
          packageEntry.getOptionalParam(prevMandatoryArgs, idn) match {
            case Right(param) => param match {
                case ExpParam(expected) =>
                  // Check if argument is type compatible.
                  funParamTypeCompatibility(actual, expected) match {
                    case Some(report) =>
                      // All ok.
                      prevOptionalArgs.append((idn, ExpArg(optionalArg.e, report.t)))
                      outProps ++= report.extraProps
                    case _ => return Left(
                        UnexpectedType(
                          optionalArg.e,
                          actual,
                          expected,
                          packageEntry.getOptionalParamHint(prevMandatoryArgs, idx, actual, expected),
                          packageEntry.getOptionalParamSuggestions(prevMandatoryArgs, idx, actual, expected)
                        )
                      )
                  }
                case TypeParam(expected) =>
                  // Check if argument is a type expression.
                  actual match {
                    case ExpType(actual) =>
                      // It is a type.
                      // Check if it is is type compatible.
                      if (!isCompatible(actual, expected)) {
                        return Left(
                          UnexpectedType(
                            optionalArg.e,
                            actual,
                            expected,
                            packageEntry.getOptionalParamHint(prevMandatoryArgs, idx, actual, expected),
                            packageEntry.getOptionalParamSuggestions(prevMandatoryArgs, idx, actual, expected)
                          )
                        )
                      }
                      // All ok.
                      prevOptionalArgs.append((idn, TypeArg(actual)))
                    case _ => return Left(ExpectedTypeButGotExpression(optionalArg.e))
                  }
                case ValueParam(expected) =>
                  // Check if argument is type compatible.
                  funParamTypeCompatibility(actual, expected) match {
                    case Some(report) =>
                      // All ok.
                      getValue(report, optionalArg.e).fold(
                        err => return Left(err),
                        v => {
                          prevOptionalArgs.append((idn, ValueArg(v, report.t)))
                          // ValueParam does not add extra properties. Because it's
                          // resolved to a value eventually, it's not nullable/tryable.
                        }
                      )
                    case None => return Left(
                        UnexpectedType(
                          optionalArg.e,
                          actual,
                          expected,
                          packageEntry.getOptionalParamHint(prevMandatoryArgs, idx, actual, expected),
                          packageEntry.getOptionalParamSuggestions(prevMandatoryArgs, idx, actual, expected)
                        )
                      )
                  }
              }
            case Left(err) => return Left(InvalidSemantic(optionalArg.e, err))
          }
        }
      case None =>
        // No optional parameters are expected.
        if (optionalArgsList.nonEmpty) {
          return Left(NoOptionalArgumentsExpected(fa))
        }
    }

    // At this point, all optional arguments have been processed.

    // Now it's time to process varargs.

    // We have non-optional arguments left.
    if (argsList.nonEmpty) {
      // If there are no var args, this is an error
      if (!packageEntry.hasVarArgs) {
        return Left(UnexpectedArguments(fa))
      }

      // Otherwise, need to typecheck all var args.
      idx = 0
      while (argsList.nonEmpty) {
        val arg = argsList.remove(0)
        val actual = actualType(arg.e)
        if (actual == ErrorType()) return Right(None)

        packageEntry.getVarParam(prevMandatoryArgs, prevVarArgs, idx) match {
          case Right(param) => param match {
              case ExpParam(expected) =>
                // Check if argument is type compatible.
                funParamTypeCompatibility(actual, expected) match {
                  case Some(report) =>
                    // All ok.
                    prevVarArgs += ExpArg(arg.e, report.t)
                    outProps ++= report.extraProps
                  case _ => return Left(
                      UnexpectedType(
                        arg.e,
                        actual,
                        expected,
                        packageEntry.getVarParamHint(prevMandatoryArgs, prevVarArgs, idx, actual, expected),
                        packageEntry.getVarParamSuggestions(prevMandatoryArgs, prevVarArgs, idx, actual, expected)
                      )
                    )
                }
              case TypeParam(expected) =>
                // Check if argument is a type expression.
                actual match {
                  case ExpType(actual) =>
                    // It is a type.
                    // Check if it is is type compatible.
                    if (!isCompatible(actual, expected)) {
                      return Left(
                        UnexpectedType(
                          arg.e,
                          actual,
                          expected,
                          packageEntry.getVarParamHint(prevMandatoryArgs, prevVarArgs, idx, actual, expected),
                          packageEntry.getVarParamSuggestions(prevMandatoryArgs, prevVarArgs, idx, actual, expected)
                        )
                      )
                    }
                    // All ok.
                    prevVarArgs += TypeArg(actual)
                  case _ => return Left(ExpectedTypeButGotExpression(arg.e))
                }
              case ValueParam(expected) => funParamTypeCompatibility(actual, expected) match {
                  case Some(report) =>
                    // All ok.
                    getValue(report, arg.e).fold(
                      err => return Left(err),
                      v => {
                        prevVarArgs += ValueArg(v, report.t)
                        // ValueParam does not add extra properties. Because it's
                        // resolved to a value eventually, it's not nullable/tryable.
                      }
                    )
                  case None => return Left(
                      UnexpectedType(
                        arg.e,
                        actual,
                        expected,
                        packageEntry.getVarParamHint(prevMandatoryArgs, prevVarArgs, idx, actual, expected),
                        packageEntry.getVarParamSuggestions(prevMandatoryArgs, prevVarArgs, idx, actual, expected)
                      )
                    )
                }
            }
          case Left(err) => return Left(InvalidSemantic(arg.e, err))
        }
        idx += 1
      }
    }

    Right(
      Some(
        FunAppPackageEntryArguments(
          prevMandatoryArgs.to,
          prevOptionalArgs.to,
          prevVarArgs.to,
          outProps.toSet
        )
      )
    )
  }

  private def getFunAppPackageEntryType(
      fa: FunApp,
      pkgName: String,
      entName: String
  ): Either[Seq[ErrorCompilerMessage], Type] = {
    programContext.getPackage(pkgName) match {
      case Some(p) =>
        val entry = p.getEntry(entName)

        getArgumentsForFunAppPackageEntry(fa, entry) match {
          case Right(Some(FunAppPackageEntryArguments(mandatoryArgs, optionalArgs, varArgs, extraProps))) =>
            // All good, so we can obtain the type.
            entry
              .returnTypeErrorList(fa, mandatoryArgs, optionalArgs, varArgs)
              .right
              .map(addProps(_, extraProps))
          case Right(None) => Right(ErrorType())
          case Left(err) => Left(Seq(err))
        }
      case None => Left(Seq(PackageNotFound(fa)))
    }
  }

  def getFunAppPackageEntryTypePartial(
      fa: FunApp,
      p: PackageEntryType,
      stopArgIdx: Int
  ): Option[Type] = {
    val stopArg = fa.args(stopArgIdx)
    val PackageEntryType(pkgName, entName) = p
    val args = fa.args
    programContext.getPackage(pkgName) match {
      case Some(p) =>
        val packageEntry = p.getEntry(entName)

        val prevMandatoryArgs = mutable.ArrayBuffer[Arg]()
        val prevOptionalArgs = mutable.ArrayBuffer[(String, Arg)]()
        val prevVarArgs = mutable.ArrayBuffer[Arg]()

        // This list includes mandatory and var args.
        val argsList = args.collect { case arg if arg.idn.isEmpty => arg }.to[mutable.ArrayBuffer]

        // Check mandatory arguments, one-by-one.
        var idx = 0
        while (idx < packageEntry.nrMandatoryParams) {
          // If there are none left, it is an error
          if (argsList.isEmpty) {
            return None
          }

          if (argsList.head eq stopArg) {
            // We are done!
            packageEntry.getMandatoryParam(prevMandatoryArgs, idx) match {
              case Right(param) => param match {
                  case ExpParam(expected) => return Some(expected)
                  case TypeParam(expected) => return Some(expected)
                  case ValueParam(expected) => return Some(expected)
                }
              case Left(_) => return None
            }
          } else {
            val arg = argsList.remove(0)
            val actual = actualType(arg.e)
            if (actual == ErrorType()) return Some(ErrorType())
            packageEntry.getMandatoryParam(prevMandatoryArgs, idx) match {
              case Right(param) => param match {
                  case ExpParam(expected) =>
                    // Check if argument is type compatible.
                    funParamTypeCompatibility(actual, expected) match {
                      case Some(report) =>
                        // All ok.
                        prevMandatoryArgs += ExpArg(arg.e, report.t)
                      case _ => return None
                    }
                  case TypeParam(expected) =>
                    // Check if argument is a type expression.
                    actual match {
                      case ExpType(actual) =>
                        // It is a type.
                        // Check if it is is type compatible.
                        if (!isCompatible(actual, expected)) {
                          return None
                        }
                        // All ok.
                        prevMandatoryArgs += TypeArg(actual)
                      case _ => return None
                    }
                  case ValueParam(expected) =>
                    // Check if argument is type compatible.
                    funParamTypeCompatibility(actual, expected) match {
                      case Some(report) =>
                        // All ok.
                        // Check if argument and expression match.
                        getValue(report, arg.e).fold(
                          _ => return None,
                          v => prevMandatoryArgs += ValueArg(v, report.t)
                        )
                      case _ => return None
                    }
                }
              case Left(_) => return None
            }
            idx += 1
          }
        }

        // At this point, argsList should only contain var args.

        // Check optional arguments, one-by-one.
        val optionalArgsList = args.collect { case arg if arg.idn.isDefined => arg }.to[mutable.ArrayBuffer]
        val maybeOptionalParams = packageEntry.optionalParams
        maybeOptionalParams match {
          case Some(optionalParams) =>
            // Process all optional parameters.
            while (optionalArgsList.nonEmpty) {
              val optionalArg = optionalArgsList.remove(0)
              val idn = optionalArg.idn.get
              // Optional argument idn is not known.
              if (optionalParams.nonEmpty && !optionalParams.contains(idn)) {
                return None
              }

              if (stopArg.idn.isDefined && idn == stopArg.idn.get) {
                // We are done!
                packageEntry.getOptionalParam(prevMandatoryArgs, idn) match {
                  case Right(param) => param match {
                      case ExpParam(expected) => return Some(expected)
                      case TypeParam(expected) => return Some(expected)
                      case ValueParam(expected) => return Some(expected)
                    }
                  case Left(_) => return None
                }
              } else {
                val actual = actualType(optionalArg.e)
                if (actual == ErrorType()) return Some(ErrorType())
                packageEntry.getOptionalParam(prevMandatoryArgs, idn) match {
                  case Right(param) => param match {
                      case ExpParam(expected) => funParamTypeCompatibility(actual, expected) match {
                          case Some(report) =>
                            // All ok.
                            prevOptionalArgs.append((idn, ExpArg(optionalArg.e, report.t)))
                          case _ => return None
                        }
                      case TypeParam(expected) =>
                        // Check if argument is a type expression.
                        actual match {
                          case ExpType(actual) =>
                            // It is a type.
                            // Check if it is is type compatible.
                            if (!isCompatible(actual, expected)) {
                              return None
                            }
                            // All ok.
                            prevOptionalArgs.append((idn, TypeArg(actual)))
                          case _ => return None
                        }
                      case ValueParam(expected) => funParamTypeCompatibility(actual, expected) match {
                          case Some(report) =>
                            // All ok.
                            getValue(report, optionalArg.e).fold(
                              _ => return None,
                              v => prevOptionalArgs.append((idn, ValueArg(v, expected)))
                            )
                          case _ => return None
                        }
                    }
                  case Left(_) => return None
                }
              }
            }
          case None =>
            // No optional parameters are expected.
            if (optionalArgsList.nonEmpty) {
              return None
            }
        }

        // At this point, all optional arguments have been processed.

        // Now it's time to process varargs.

        // We have non-optional arguments left.
        if (argsList.nonEmpty) {
          // If there are no var args, this is an error
          if (!packageEntry.hasVarArgs) {
            return None
          }

          // Otherwise, need to typecheck all var args.
          idx = 0
          while (argsList.nonEmpty) {
            if (stopArgIdx == packageEntry.nrMandatoryParams + idx) {
              // We are done!
              packageEntry.getVarParam(prevMandatoryArgs, prevVarArgs, idx) match {
                case Right(param) => param match {
                    case ExpParam(expected) => return Some(expected)
                    case TypeParam(expected) => return Some(expected)
                    case ValueParam(expected) => return Some(expected)
                  }
                case Left(_) => return None
              }
            } else {
              val arg = argsList.remove(0)
              val actual = actualType(arg.e)
              if (actual == ErrorType()) return Some(ErrorType())
              packageEntry.getVarParam(prevMandatoryArgs, prevVarArgs, idx) match {
                case Right(param) => param match {
                    case ExpParam(expected) => funParamTypeCompatibility(actual, expected) match {
                        case Some(report) =>
                          // All ok.
                          prevVarArgs += ExpArg(arg.e, report.t)
                        case _ => return None
                      }
                    case TypeParam(expected) =>
                      // Check if argument is a type expression.
                      actual match {
                        case ExpType(actual) =>
                          // It is a type.
                          // Check if it is is type compatible.
                          if (!isCompatible(actual, expected)) {
                            return None
                          }
                          // All ok.
                          prevVarArgs += TypeArg(actual)
                        case _ => return None
                      }
                    case ValueParam(expected) => funParamTypeCompatibility(actual, expected) match {
                        case Some(report) =>
                          // All ok.
                          // Check if argument and expression match.
                          getValue(report, arg.e).fold(
                            _ => return None,
                            v => prevVarArgs += ValueArg(v, expected)
                          )
                        case _ => return None
                      }
                  }
                case Left(_) => return None
              }
              idx += 1
            }
          }
        }

        // Did not find stopArgIdx?
        None
      case None => None
    }
  }

  // TODO (msb): Make it return "N errors" at once?
  private def getFunAppFunType(fa: FunApp, f: FunType): Either[ErrorCompilerMessage, Type] = {
    val FunType(mandatoryParams, optionalParams, r, _) = f
    val args = fa.args

    // Check that we have sufficient mandatory arguments.
    if (args.count(a => a.idn.isEmpty) < mandatoryParams.length) {
      return Left(MandatoryArgumentsMissing(fa, Seq.empty))
    }

    // Check that mandatory argument types are compatible with mandatory parameters.
    mandatoryParams.zipWithIndex.foreach {
      case (p, idx) =>
        val a = args(idx)
        // Check if argument is type compatible.
        if (!isCompatible(actualType(a.e), p.t)) {
          return Left(UnexpectedType(a.e, actualType(a.e), p.t))
        }
    }

    // Now must process optional ones.
    val processed = mutable.HashSet[String]()
    args.drop(mandatoryParams.length).zipWithIndex.foreach {
      case (a, idx) =>
        val p = a.idn match {
          case Some(idn) =>
            // Optional parameter with name.
            if (processed.contains(idn)) {
              return Left(RepeatedOptionalArguments(a))
            }
            optionalParams.collectFirst { case p if p.i == idn => p } match {
              case Some(p) =>
                processed.add(idn)
                p
              case None => return Left(UnexpectedOptionalArgument(a))
            }

          case None =>
            // Optional parameter without name.
            if (optionalParams.length > idx) {
              val p = optionalParams(idx)
              processed.add(p.i)
              p
            } else { return Left(UnexpectedArguments(fa)) }
        }
        // Check if argument is type compatible.
        if (!isCompatible(actualType(a.e), p.t)) {
          return Left(UnexpectedType(a.e, actualType(a.e), p.t))
        }
    }

    // All ok, so return the "return type".
    Right(r)
  }

  final private def getValue(report: CompatibilityReport, e: Exp): Either[ErrorCompilerMessage, Value] = {
    // Recurse over all entities in the order of its dependencies.
    // Populate an ordered list of declarations as a side-effect.
    val lets: mutable.ArrayBuffer[LetDecl] = mutable.ArrayBuffer.empty[LetDecl]

    class RecurseEntitiesException(val err: ErrorCompilerMessage) extends Exception

    @throws[RecurseEntitiesException]
    def recurseEntities(
        queue: mutable.ArrayBuffer[Entity],
        done: mutable.HashSet[Entity] = mutable.HashSet.empty[Entity]
    ): Unit = {
      // Find next unprocessed entity
      var e: Entity = null
      while (queue.nonEmpty && e == null) {
        e = queue.remove(0)
        if (done.contains(e)) {
          e = null
        }
      }
      if (e != null) {
        // Found one entity to process
        e match {
          case f: FunParamEntity => throw new RecurseEntitiesException(
              FailedToEvaluate(f.f.i, Some("value cannot be determined for function parameter"))
            )
          case p: ProgramParamEntity => throw new RecurseEntitiesException(
              FailedToEvaluate(p.p.idn, Some("value cannot be determined for program parameter"))
            )
          case r: LetFunRecEntity => throw new RecurseEntitiesException(
              FailedToEvaluate(r.f.i, Some("value cannot be determined for recursive definitions"))
            )
          case b: LetBindEntity =>
            // Handle dependencies first.
            queue.prependAll(freeVars(b.b.e))
            recurseEntities(queue, done)
            if (!done.contains(e)) {
              lets += LetBind(b.b.e, b.b.i, b.b.t)
              done += e
            }
          case f: LetFunEntity =>
            queue.prependAll(freeVars(f.f.p))
            recurseEntities(queue, done)
            if (!done.contains(e)) {
              lets += LetFun(f.f.p, f.f.i)
              done += e
            }
          case m: MethodEntity =>
            queue.prependAll(freeVars(m.d.p))
            recurseEntities(queue, done)
            if (!done.contains(e)) {
              lets += LetFun(m.d.p, m.d.i)
              done += e
            }
          case p: PackageEntity =>
            // Nothing to do since these are always available.
            assert(
              PackageExtensionProvider.names.contains(p.p.name),
              "Non-built-in package found! This must be handled here!!!"
            )
            recurseEntities(queue, done)
            if (!done.contains(e)) {
              done += e
            }
        }
      }
    }

    // Start with <e>'s free variables
    val fv = freeVars(e)
    try {
      recurseEntities(fv.to)
    } catch {
      case ex: RecurseEntitiesException =>
        // Found an entity we cannot resolve. Abort.
        return Left(ex.err)
    }

    // Create an RQL2 program with the expressions and declarations it depends on.
    // Wrap it into a Type.Cast so that we ensure implicit casts are already.
    // This allows us to pattern match at L0 more easily, since all types are implicitly casted:
    // for instance if the <e> is a StringType (i.e. StringConst) but expected type as LocationType, the implicit cast phase
    // of Rql2, indirectly applied by calling Type.Cast, makes sure the cast is applied and hence we get back a
    // LocationType (i.e. LocationDescription).
    val expected = addProps(report.t, report.extraProps)
    val program = {
      if (lets.isEmpty) Rql2Program(Vector.empty, Some(TypePackageBuilder.Cast(expected, e)))
      else Rql2Program(Vector.empty, Some(TypePackageBuilder.Cast(expected, Let(lets.to, e))))
    }

    programContext.getOrAddStagedCompilation(
      program, {
        // Perform compilation of expression and its dependencies.
        val prettyPrinterProgram = InternalSourcePrettyPrinter.format(program)
        val rawType = rql2TypeToRawType(expected).get
        val stagedCompilerEnvironment = programContext.programEnvironment
          .copy(
            options = programContext.programEnvironment.options + ("staged-compiler" -> "true"),
            maybeArguments = None
          )

        logger.trace("Pretty printed staged compiler program is:\n" + prettyPrinterProgram)
        logger.trace("Pretty printed staged compiler type is:\n" + rawType)

        try {
          eval(prettyPrinterProgram, rawType, stagedCompilerEnvironment)(programContext.settings) match {
            case StagedCompilerSuccess(v) =>
              var stagedCompilerResult = rawValueToRql2Value(v, rawType)
              // Remove extraProps
              if (report.extraProps.contains(Rql2IsTryableTypeProperty())) {
                val tryValue = stagedCompilerResult.asInstanceOf[TryValue].v
                if (tryValue.isLeft) {
                  return Left(FailedToEvaluate(e, tryValue.left.toOption))
                }
                stagedCompilerResult = stagedCompilerResult.asInstanceOf[TryValue].v.right.get
              }
              if (report.extraProps.contains(Rql2IsNullableTypeProperty())) {
                val optionValue = stagedCompilerResult.asInstanceOf[OptionValue].v
                if (optionValue.isEmpty) {
                  return Left(FailedToEvaluate(e, Some("unexpected null value found")))
                }
                stagedCompilerResult = stagedCompilerResult.asInstanceOf[OptionValue].v.get
              }
              Right(stagedCompilerResult)
            case StagedCompilerValidationFailure(errs) =>
              logger.warn(s"""Staged compilation of expression failed to validate with semantic errors:
-                |Expected type: $expected
-                |Expression: $e
-                |Errors: $errs""".stripMargin)
              Left(FailedToEvaluate(e))
            case StagedCompilerRuntimeFailure(err) =>
              logger.warn(s"""Staged compilation of expression failed at runtime with errors:
                |Expected type: $expected
                |Expression: $e
                |Error: $err""".stripMargin)
              Left(FailedToEvaluate(e))
          }
        } catch {
          case NonFatal(t) =>
            logger.warn(
              s"""Staged compilation of expression failed with NonFatal:
                |Expected type: $expected
                |Expression: $e""".stripMargin,
              t
            )
            Left(FailedToEvaluate(e))
        }
      }
    )
  }

  final def resolveParamType(p: FunParam): Either[Seq[ErrorCompilerMessage], Type] = {
    val FunParam(i, mt, me) = p
    if (mt.isDefined) Right(mt.map(resolveType).get)
    else {
      // Try to determine the type of the optional parameter from the optional expression.
      me match {
        case Some(e) =>
          // We use the type of the optional expression as the type of the parameter.
          Right(actualType(e))
        case None =>
          // The type of the parameter is not defined, nor there is an optional expression.
          // Let's see if we can determine it from context: more specifically, let's see if this parameter
          // is part of a FunAbs which is being called from the FunApp that refers to a package, in which case
          // we can try to use the 'expected type' from the package entry arguments to determine our type.
          // For this we:
          // 1) Walk up to the parent of the FunParam to find its FunAbs;
          // 2) See if we know the expected type of that FunAbs (from the context described above).
          // 3) If so, we know the FunType, so then we find our own parameter and get its expected type and use that instead.
          // Refer also to additional information on the docs of funAbsExpectedTypeFromFunApp.
          p match {
            case tree.parent(fp: FunProto) => fp match {
                case tree.parent(f: FunAbs) => funAbsExpectedType(f) match {
                    case Some(t: FunType) =>
                      // This is a mandatory parameter.
                      val idx = fp.ps.indexOf(p)
                      if (idx >= t.ms.size) {
                        return Left(
                          Seq(
                            UnexpectedValue(f, t, "function with " + f.p.ps.size + " parameters")
                          )
                        )
                      }
                      val m = t.ms(idx)
                      // Use the expected parameter type as our own type.
                      Right(m.t)
                    case Some(oneOf @ OneOfType(options)) =>
                      val idx = fp.ps.indexOf(p)
                      val ok = options.collect {
                        case t: FunType if t.ms.size == f.p.ps.size =>
                          // Only consider options that have the same number of parameters as our function.
                          val m = t.ms(idx)
                          // Use the expected parameter type as our own type.
                          m.t
                      }
                      assert(ok.size <= 1, "multiple options for parameter type")
                      if (ok.size == 1) {
                        Right(ok.head)
                      } else {
                        Left(
                          Seq(
                            UnexpectedValue(f, oneOf, "function with " + f.p.ps.size + " parameters")
                          )
                        )
                      }
                    case Some(ErrorType()) => Right(ErrorType()) // Propagating errors silently
                    case Some(t) =>
                      val paramTypes = fp.ps.map(x => x.t.getOrElse(Rql2UndefinedType()))
                      val outType = fp.r.getOrElse(Rql2UndefinedType())
                      Left(
                        Seq(
                          UnexpectedType(f, FunType(paramTypes, Vector.empty, outType, Set.empty), t),
                          CannotDetermineTypeOfParameter(p)
                        )
                      )
                    case _ =>
                      // Cannot determine the type from the FunAbs, so bailing out.
                      Left(Seq(CannotDetermineTypeOfParameter(p)))
                  }
                case _ =>
                  // Parent is not a FunAbs (e.g. it's a Let), so bailing out, as we have no support (yet?) for this case.
                  Left(Seq(CannotDetermineTypeOfParameter(p)))
              }
          }
      }
    }
  }

  // If a FunAbs is used as an argument in a FunApp call, try to determine its type.
  private lazy val funAbsExpectedType: FunAbs => Option[Type] = attr {
    case f: FunAbs => f match {
        case tree.parent(letBind: LetBind) =>
          // Covers the case of let f: (int) -> int = v -> v + 1
          letBind.t
        case tree.parent(faa: FunAppArg) => faa match {
            // If a FunAbs is used as an argument in a FunApp call, try to determine its type.
            // For instance,
            //   Collection.Filter(c, s -> s > 10)
            // The FunAbs is 's -> s.age > 10'.
            // The type of 's' is not given by the user, so it must be determined from the "context".
            // In this case, we use the Package extension system, which has "expected types" per argument.
            // So if we know that the expected type of argument 2 of 'Collection.Filter' is a function of int to bool,
            // then we know 's' must be an int.
            // Refer also to additional information on the docs of resolveParamType.
            case tree.parent(fa @ FunApp(p, args)) if args.exists(arg => arg.e eq f) =>
              val argIdx = args.indexWhere(arg => arg.e eq f)
              actualType(p) match {
                case t: PackageEntryType => getFunAppPackageEntryTypePartial(fa, t, argIdx)
                case _ => None
              }
          }
        case tree.parent(app: FunApp) if f eq app.f =>
          // Copes with FunApp of FunAbs case.
          // It figures out the type of the FunAbs parameters from the FunApps, which are just close by.
          val (unnamed, named) = app.args.partition(_.idn.isEmpty)
          val ms: Vector[Type] = unnamed.map(arg => tipe(arg.e))
          val os: Vector[FunOptTypeParam] = named.map(arg => FunOptTypeParam(arg.idn.get, tipe(arg.e)))
          Some(FunType(ms, os, AnythingType()))
        case _ => None
      }
  }

  final override protected def expectedTypeDef(n: Exp): ExpectedType = {
    n match {
      case tree.parent.pair(e: Exp, parent: Rql2Node) => expectedTypeRql2(e, parent)
      case _ => super.expectedTypeDef(n)
    }
  }

  private val rql2byte = Rql2ByteType(Set(Rql2IsNullableTypeProperty(), Rql2IsTryableTypeProperty()))
  private val rql2short = Rql2ShortType(Set(Rql2IsNullableTypeProperty(), Rql2IsTryableTypeProperty()))
  private val rql2int = Rql2IntType(Set(Rql2IsNullableTypeProperty(), Rql2IsTryableTypeProperty()))
  private val rql2long = Rql2LongType(Set(Rql2IsNullableTypeProperty(), Rql2IsTryableTypeProperty()))
  private val rql2float = Rql2FloatType(Set(Rql2IsNullableTypeProperty(), Rql2IsTryableTypeProperty()))
  private val rql2double = Rql2DoubleType(Set(Rql2IsNullableTypeProperty(), Rql2IsTryableTypeProperty()))
  private val rql2decimal = Rql2DecimalType(Set(Rql2IsNullableTypeProperty(), Rql2IsTryableTypeProperty()))
  private val rql2bool = Rql2BoolType(Set(Rql2IsNullableTypeProperty(), Rql2IsTryableTypeProperty()))
  private val rql2numerics = OneOfType(rql2byte, rql2short, rql2int, rql2long, rql2float, rql2double, rql2decimal)
  private val rql2string = Rql2StringType(Set(Rql2IsNullableTypeProperty(), Rql2IsTryableTypeProperty()))
  private val rql2time = Rql2TimeType(Set(Rql2IsNullableTypeProperty(), Rql2IsTryableTypeProperty()))
  private val rql2interval = Rql2IntervalType(Set(Rql2IsNullableTypeProperty(), Rql2IsTryableTypeProperty()))
  private val rql2date = Rql2DateType(Set(Rql2IsNullableTypeProperty(), Rql2IsTryableTypeProperty()))
  private val rql2timestamp = Rql2TimestampType(Set(Rql2IsNullableTypeProperty(), Rql2IsTryableTypeProperty()))
  private val rql2numbersAndString = OneOfType(rql2numerics.tipes :+ rql2string)
  private val rql2temporals = OneOfType(rql2time, rql2interval, rql2date, rql2timestamp)
  private val rql2numericsTemporalsString = OneOfType(rql2numerics.tipes ++ rql2temporals.tipes :+ rql2string)
  private val rql2numericsTemporalsStringsBools =
    OneOfType(rql2numerics.tipes ++ rql2temporals.tipes ++ Vector(rql2bool, rql2string))

  private def expectedTypeRql2(e: Exp, parent: Rql2Node): ExpectedType = (parent: @unchecked) match {
    case Rql2Program(_, Some(e1)) =>
      assert(e eq e1)
      anything
    case b: LetBind =>
      // The type of the expression must be the type the user specified.
      // If the user didn't specify any type on the bind, it can be anything.
      ExpectedType(b.t.getOrElse(anything))
    case l: Let =>
      assert(e eq l.e)
      // The 'in' part of Let can be anything.
      anything
    case IfThenElse(e1, e2, e3) =>
      if (e eq e1) rql2bool
      else if (e eq e2) anything
      else {
        assert(e eq e3)
        MergeableType(actualType(e2))
      }
    case UnaryExp(op, e1) =>
      assert(e eq e1)
      op match {
        case _: Not => rql2bool
        case _: Neg => rql2numerics
      }
    case BinaryExp(op, e1, e2) =>
      def expected(expectedE1: Type, expectedE2: Option[Type]): Type = {
        if (e eq e1) {
          expectedE1
        } else {
          assert(e eq e2)
          expectedE2.getOrElse {
            val t1 = actualType(e1)
            if (t1.isInstanceOf[Rql2UndefinedType]) expectedE1
            else expectedE2.getOrElse(MergeableType(t1))
          }
        }
      }

      op match {
        case _: Eq | _: Neq => expected(rql2numericsTemporalsStringsBools, None)
        case _: ComparableOp => expected(rql2numericsTemporalsString, None)
        case _: BooleanOp => expected(rql2bool, Some(rql2bool))
        case _: Plus => expected(rql2numbersAndString, None)
        case _ => expected(rql2numerics, Some(rql2numerics))
      }
    case FunParam(_, mt, Some(e1)) =>
      assert(e eq e1)
      mt match {
        case Some(t) => t
        case None => anything
      }
    case FunApp(f, _) =>
      assert(e eq f)
      // Ignored here since we check in errorDef.
      anything
    case FunAppArg(e1, _) =>
      assert(e eq e1)
      // Ignored here since we check in errorDef.
      anything
    case tree.parent.pair(FunBody(e1), FunProto(_, mt, _)) =>
      assert(e eq e1)
      // If output type is defined, body type must match that.
      // Otherwise, it can be anything.
      mt match {
        case Some(t) => t
        case None => anything
      }
    case Proj(e1, i) =>
      assert(e eq e1)
      if (i.nonEmpty) {
        actualType(e) match {
          case PackageType(name) =>
            for (
              p <- PackageExtensionProvider.packages;
              if p.p.name == name; e <- p.p.entries; if e == i
            ) {
              return ExpectedType(ExpectedProjType(i))
            }
            val actualName = s"$name.$i"
<<<<<<< HEAD
            val names =
              PackageExtensionProvider.packages.flatMap { p =>
                p.p.entries.collect {
                  case e if levenshteinDistance(actualName, s"${p.p.name}.$e") < 3 => s"${p.p.name}.$e"
                }
=======
            val names = PackageExtensionProvider.packages.flatMap { p =>
              p.p.entries.collect {
                case e if levenshteinDistance(actualName, s"${p.p.name}.$e") < 3 => s"${p.p.name}.$e"
>>>>>>> fdca6304
              }
            }
            if (names.isEmpty) {
              // No found based on levenshtein distance. Try to see if there is any entry name in another package that
              // is a perfect match. For instance, if the user does String.IsNull instead of Nullable.IsNull,
              // or Text.Split instead of String.Split. The criteria is that the entry name must be a perfect match
              // but defined in a single other package.
<<<<<<< HEAD
              val packagesWithEntry =
                PackageExtensionProvider.packages.flatMap {
                  case p => p.p.entries.collect {
                      case e if i == e => p.p.name
                    }
                }
=======
              val packagesWithEntry = PackageExtensionProvider.packages.flatMap {
                case p => p.p.entries.collect {
                    case e if i == e => p.p.name
                  }
              }
>>>>>>> fdca6304
              if (packagesWithEntry.length == 1)
                ExpectedType(ExpectedProjType(i), hint = Some(s"did you mean ${packagesWithEntry.head}.$i?"))
              else ExpectedType(ExpectedProjType(i))
            } else ExpectedType(ExpectedProjType(i), hint = Some(s"did you mean ${names.mkString(" or ")}?"))
          case Rql2RecordType(atts, _) =>
            if (atts.exists(_.idn == i)) {
              ExpectedProjType(i)
            } else {
              val names = atts.collect {
                case att if levenshteinDistance(att.idn, i) < 3 => att.idn
              }
              if (names.isEmpty) ExpectedProjType(i)
              else ExpectedType(ExpectedProjType(i), hint = Some(s"did you mean ${names.mkString(" or ")}?"))
            }
          case Rql2ListType(Rql2RecordType(atts, _), _) =>
            if (atts.exists(_.idn == i)) {
              ExpectedProjType(i)
            } else {
              val names = atts.collect {
                case att if levenshteinDistance(att.idn, i) < 3 => att.idn
              }
              if (names.isEmpty) ExpectedProjType(i)
              else ExpectedType(ExpectedProjType(i), hint = Some(s"did you mean ${names.mkString(" or ")}?"))
            }
          case Rql2IterableType(Rql2RecordType(atts, _), _) =>
            if (atts.exists(_.idn == i)) {
              ExpectedProjType(i)
            } else {
              val names = atts.collect {
                case att if levenshteinDistance(att.idn, i) < 3 => att.idn
              }
              if (names.isEmpty) ExpectedProjType(i)
              else ExpectedType(ExpectedProjType(i), hint = Some(s"did you mean ${names.mkString(" or ")}?"))
            }
          case _ => ExpectedProjType(i)
        }
      } else {
        // If projected field is empty (which the LSP special-purpose parser accepts),
        // then keep quiet by accepting anything here.
        anything
      }
  }

  override def idnType(idn: CommonIdnNode): Type = {
    resolveType(super.idnType(idn))
  }

  ///////////////////////////////////////////////////////////////////////////
  // Program Description
  ///////////////////////////////////////////////////////////////////////////

  override lazy val rootType: Option[Type] = {
    val Rql2Program(_, me) = tree.root
    me.map(tipe)
  }

  override protected def descriptionDef: TreeDescription = {
    val Rql2Program(methods, me) = tree.root
    val decls = methods.map {
      case Rql2Method(FunProto(ps, r, FunBody(e)), idn) =>
        val params = ps.map { p =>
          val t = resolveParamType(p) match {
            case Right(t) => t
            case _ => ErrorType()
          }
          TreeParamDescription(p.i.idn, t, p.e.isEmpty)
        }
        val returnType = r match {
          case Some(t) => t
          case None => actualType(e)
        }
        idn.idn -> List(TreeDeclDescription(Some(params), returnType, None))
    }.toMap
    TreeDescription(decls, me.map(tipe), None)
  }

}<|MERGE_RESOLUTION|>--- conflicted
+++ resolved
@@ -500,20 +500,11 @@
                   // is a perfect match. For instance, if the user does String.IsNull instead of Nullable.IsNull,
                   // or Text.Split instead of String.Split. The criteria is that the entry name must be a perfect match
                   // but defined in a single other package.
-<<<<<<< HEAD
-                  val packagesWithEntry =
-                    PackageExtensionProvider.packages.flatMap {
-                      case p => p.p.entries.collect {
-                          case e if badEntryName == e => p.p.name
-                        }
-                    }
-=======
                   val packagesWithEntry = PackageExtensionProvider.packages.flatMap {
                     case p => p.p.entries.collect {
                         case e if badEntryName == e => p.p.name
                       }
                   }
->>>>>>> fdca6304
                   if (packagesWithEntry.length == 1)
                     Seq(UnknownDecl(i, hint = Some(s"did you mean ${packagesWithEntry.head}.$badEntryName?")))
                   else Seq(UnknownDecl(i))
@@ -926,12 +917,7 @@
             .getOrElse(ErrorType())
         case _ => ErrorType()
       }
-<<<<<<< HEAD
-    case PackageIdnExp(name) =>
-      PackageExtensionProvider.getPackage(name) match {
-=======
     case PackageIdnExp(name) => PackageExtensionProvider.getPackage(name) match {
->>>>>>> fdca6304
         case Some(_) => PackageType(name)
         case None => throw new AssertionError(s"Built-in package $name not found")
       }
@@ -1897,17 +1883,9 @@
               return ExpectedType(ExpectedProjType(i))
             }
             val actualName = s"$name.$i"
-<<<<<<< HEAD
-            val names =
-              PackageExtensionProvider.packages.flatMap { p =>
-                p.p.entries.collect {
-                  case e if levenshteinDistance(actualName, s"${p.p.name}.$e") < 3 => s"${p.p.name}.$e"
-                }
-=======
             val names = PackageExtensionProvider.packages.flatMap { p =>
               p.p.entries.collect {
                 case e if levenshteinDistance(actualName, s"${p.p.name}.$e") < 3 => s"${p.p.name}.$e"
->>>>>>> fdca6304
               }
             }
             if (names.isEmpty) {
@@ -1915,20 +1893,11 @@
               // is a perfect match. For instance, if the user does String.IsNull instead of Nullable.IsNull,
               // or Text.Split instead of String.Split. The criteria is that the entry name must be a perfect match
               // but defined in a single other package.
-<<<<<<< HEAD
-              val packagesWithEntry =
-                PackageExtensionProvider.packages.flatMap {
-                  case p => p.p.entries.collect {
-                      case e if i == e => p.p.name
-                    }
-                }
-=======
               val packagesWithEntry = PackageExtensionProvider.packages.flatMap {
                 case p => p.p.entries.collect {
                     case e if i == e => p.p.name
                   }
               }
->>>>>>> fdca6304
               if (packagesWithEntry.length == 1)
                 ExpectedType(ExpectedProjType(i), hint = Some(s"did you mean ${packagesWithEntry.head}.$i?"))
               else ExpectedType(ExpectedProjType(i))
