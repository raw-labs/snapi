/*
 * Copyright 2023 RAW Labs S.A.
 *
 * Use of this software is governed by the Business Source License
 * included in the file licenses/BSL.txt.
 *
 * As of the Change Date specified in that file, in accordance with
 * the Business Source License, use of this software will be governed
 * by the Apache License, Version 2.0, included in the file
 * licenses/APL.txt.
 */

package raw.compiler.rql2.api

<<<<<<< HEAD
=======
import raw.client.api.LocationDescription

>>>>>>> 87bde80e
sealed trait Rql2Value
final case class Rql2StringValue(v: String) extends Rql2Value
final case class Rql2BoolValue(v: Boolean) extends Rql2Value
final case class Rql2BinaryValue(v: Array[Byte]) extends Rql2Value
final case class Rql2ByteValue(v: Byte) extends Rql2Value
final case class Rql2ShortValue(v: Short) extends Rql2Value
final case class Rql2IntValue(v: Int) extends Rql2Value
final case class Rql2LongValue(v: Long) extends Rql2Value
final case class Rql2FloatValue(v: Float) extends Rql2Value
final case class Rql2DoubleValue(v: Double) extends Rql2Value
final case class Rql2DecimalValue(v: BigDecimal) extends Rql2Value
final case class Rql2DateValue(v: java.time.LocalDate) extends Rql2Value
final case class Rql2TimeValue(v: java.time.LocalTime) extends Rql2Value
final case class Rql2TimestampValue(v: java.time.LocalDateTime) extends Rql2Value
final case class Rql2IntervalValue(
    years: Int,
    months: Int,
    weeks: Int,
    days: Int,
    hours: Int,
    minutes: Int,
    seconds: Int,
    millis: Int
) extends Rql2Value
final case class Rql2LocationValue(v: LocationDescription) extends Rql2Value
<<<<<<< HEAD
final case class Rql2RecordValue(v: Seq[Rql2RecordAttr]) extends Rql2Value
final case class Rql2RecordAttr(name: String, value: Rql2Value)
final case class Rql2TryValue(v: Either[String, Rql2Value]) extends Rql2Value
final case class Rql2OptionValue(v: Option[Rql2Value]) extends Rql2Value
final case class Rql2ListValue(v: Seq[Rql2Value]) extends Rql2Value
final case class Rql2IterableValue(v: Seq[Rql2Value]) extends Rql2Value // Data has been ready is now materialized.
=======
final case class Rql2RecordValue(v: Seq[Rql2Value]) extends Rql2Value
final case class Rql2TryValue(v: Either[String, Rql2Value]) extends Rql2Value
final case class Rql2OptionValue(v: Option[Rql2Value]) extends Rql2Value
final case class Rql2ListValue(v: Seq[Rql2Value]) extends Rql2Value
final case class Rql2IterableValue(v: Seq[Rql2Value]) extends Rql2Value // Data has been ready is now materialized.
final case class Rql2OrValue(vs: Seq[Rql2Value]) extends Rql2Value
>>>>>>> 87bde80e
<|MERGE_RESOLUTION|>--- conflicted
+++ resolved
@@ -12,11 +12,6 @@
 
 package raw.compiler.rql2.api
 
-<<<<<<< HEAD
-=======
-import raw.client.api.LocationDescription
-
->>>>>>> 87bde80e
 sealed trait Rql2Value
 final case class Rql2StringValue(v: String) extends Rql2Value
 final case class Rql2BoolValue(v: Boolean) extends Rql2Value
@@ -42,18 +37,10 @@
     millis: Int
 ) extends Rql2Value
 final case class Rql2LocationValue(v: LocationDescription) extends Rql2Value
-<<<<<<< HEAD
 final case class Rql2RecordValue(v: Seq[Rql2RecordAttr]) extends Rql2Value
 final case class Rql2RecordAttr(name: String, value: Rql2Value)
 final case class Rql2TryValue(v: Either[String, Rql2Value]) extends Rql2Value
 final case class Rql2OptionValue(v: Option[Rql2Value]) extends Rql2Value
 final case class Rql2ListValue(v: Seq[Rql2Value]) extends Rql2Value
 final case class Rql2IterableValue(v: Seq[Rql2Value]) extends Rql2Value // Data has been ready is now materialized.
-=======
-final case class Rql2RecordValue(v: Seq[Rql2Value]) extends Rql2Value
-final case class Rql2TryValue(v: Either[String, Rql2Value]) extends Rql2Value
-final case class Rql2OptionValue(v: Option[Rql2Value]) extends Rql2Value
-final case class Rql2ListValue(v: Seq[Rql2Value]) extends Rql2Value
-final case class Rql2IterableValue(v: Seq[Rql2Value]) extends Rql2Value // Data has been ready is now materialized.
-final case class Rql2OrValue(vs: Seq[Rql2Value]) extends Rql2Value
->>>>>>> 87bde80e
+final case class Rql2OrValue(vs: Seq[Rql2Value]) extends Rql2Value