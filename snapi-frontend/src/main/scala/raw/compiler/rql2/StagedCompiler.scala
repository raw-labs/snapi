/*
 * Copyright 2024 RAW Labs S.A.
 *
 * Use of this software is governed by the Business Source License
 * included in the file licenses/BSL.txt.
 *
 * As of the Change Date specified in that file, in accordance with
 * the Business Source License, use of this software will be governed
 * by the Apache License, Version 2.0, included in the file
 * licenses/APL.txt.
 */

package raw.compiler.rql2

import org.graalvm.polyglot.{Context, PolyglotAccess, PolyglotException, Source, Value}
import raw.client.api.{
  CompilerService,
  ErrorMessage,
  ErrorPosition,
  ErrorRange,
  LocationBinarySetting,
  LocationBooleanSetting,
  LocationDescription,
  LocationDurationSetting,
  LocationIntArraySetting,
  LocationIntSetting,
  LocationKVSetting,
  LocationSettingKey,
  LocationSettingValue,
  LocationStringSetting,
  ProgramEnvironment
}
import raw.compiler.base.source.Type
import raw.compiler.rql2.antlr4.ParserErrors
import raw.compiler.rql2.api._
import raw.compiler.rql2.source._
import raw.utils.RawSettings

import scala.collection.mutable
import scala.util.control.NonFatal

sealed trait StagedCompilerResponse
final case class StagedCompilerSuccess(v: Rql2Value) extends StagedCompilerResponse
final case class StagedCompilerValidationFailure(errors: List[ErrorMessage]) extends StagedCompilerResponse
final case class StagedCompilerRuntimeFailure(error: String) extends StagedCompilerResponse

/**
 * Support for stage compilation.
 * This allows an RQL2/Snapi source to be evaluated in a new context, with a given environment and RawSettings.
 */
trait StagedCompiler {

  /**
   * Evaluate the given source code in a new context.
   * The source code is expected to be a valid RQL2/Snapi program.
   * The result is a RawValue.
   *
   * If the Truffle runtime execution thread is interrupted, an InterruptedException is thrown.
   *
   * @param source      The source code to evaluate.
   * @param tipe        The expected type of the result.
   * @param environment The environment to use for the evaluation.
   * @param settings    The settings to use for the evaluation.
   * @return A StagedCompilerResponse.
   */
  def eval(source: String, tipe: Type, environment: ProgramEnvironment)(
      implicit settings: RawSettings
  ): StagedCompilerResponse = {
    val (engine, _) = CompilerService.getEngine()

    // Add environment settings as hardcoded environment variables.
    val ctxBuilder = Context
      .newBuilder("rql")
      .engine(engine)
      .environment("RAW_USER", environment.user.uid.toString)
      .environment("RAW_TRACE_ID", environment.user.uid.toString)
      .environment("RAW_SCOPES", environment.scopes.mkString(","))
      .allowExperimentalOptions(true)
      .allowPolyglotAccess(PolyglotAccess.ALL)
    environment.options.get("staged-compiler").foreach { stagedCompiler =>
      ctxBuilder.option("rql.staged-compiler", stagedCompiler)
    }
    ctxBuilder.option("rql.settings", settings.renderAsString)

    val ctx = ctxBuilder.build()
    ctx.initialize("rql")
    ctx.enter()
    try {
      val truffleSource = Source
        .newBuilder("rql", source, "unnamed")
        .cached(false) // Disable code caching because of the inferrer.
        .build()
      val polyglotValue = ctx.eval(truffleSource)
      val rql2Value = polyglotValueToRql2Value(polyglotValue, tipe)
      StagedCompilerSuccess(rql2Value)
    } catch {
      case ex: PolyglotException =>
        // (msb): The following are various "hacks" to ensure the inner language InterruptException propagates "out".
        // Unfortunately, I do not find a more reliable alternative; the branch that does seem to work is the one
        // that does startsWith. That said, I believe with Truffle, the expectation is that one is supposed to
        // "cancel the context", but in our case this doesn't quite match the current architecture, where we have
        // other non-Truffle languages and also, we have parts of the pipeline that are running outside of Truffle
        // and which must handle interruption as well.
        if (ex.isInterrupted) {
          throw new InterruptedException()
        } else if (ex.getCause.isInstanceOf[InterruptedException]) {
          throw ex.getCause
        } else if (ex.getMessage.startsWith("java.lang.InterruptedException")) {
          throw new InterruptedException()
        } else if (ex.isGuestException) {
          val err = ex.getGuestObject
          if (err != null && err.hasMembers && err.hasMember("errors")) {
            val errorsValue = err.getMember("errors")
            val errors = (0L until errorsValue.getArraySize).map { i =>
              val errorValue = errorsValue.getArrayElement(i)
              val message = errorValue.asString
              val positions = (0L until errorValue.getArraySize).map { j =>
                val posValue = errorValue.getArrayElement(j)
                val beginValue = posValue.getMember("begin")
                val endValue = posValue.getMember("end")
                val begin = ErrorPosition(beginValue.getMember("line").asInt, beginValue.getMember("column").asInt)
                val end = ErrorPosition(endValue.getMember("line").asInt, endValue.getMember("column").asInt)
                ErrorRange(begin, end)
              }
              ErrorMessage(message, positions.to, ParserErrors.ParserErrorCode)
            }
            StagedCompilerValidationFailure(errors.to)
          } else {
            StagedCompilerRuntimeFailure(ex.getMessage)
          }
        } else {
          // Unexpected error. For now we throw the PolyglotException.
          throw ex
        }
    } finally {
      ctx.leave()
      ctx.close()
    }
  }

  private def polyglotValueToRql2Value(v: Value, t: Type): Rql2Value = {
    t match {
      case t: Rql2TypeWithProperties if t.props.contains(Rql2IsTryableTypeProperty()) =>
        if (v.isException) {
          try {
            v.throwException()
            throw new AssertionError("should not happen")
          } catch {
            case NonFatal(ex) => Rql2TryValue(Left(ex.getMessage))
          }
        } else {
          Rql2TryValue(Right(polyglotValueToRql2Value(v, t.cloneAndRemoveProp(Rql2IsTryableTypeProperty()))))
        }
      case t: Rql2TypeWithProperties if t.props.contains(Rql2IsNullableTypeProperty()) =>
        if (v.isNull) {
          Rql2OptionValue(None)
        } else {
          Rql2OptionValue(Some(polyglotValueToRql2Value(v, t.cloneAndRemoveProp(Rql2IsNullableTypeProperty()))))
        }

      case _: Rql2UndefinedType => throw new AssertionError("Rql2Undefined is not triable and is not nullable.")
      case _: Rql2BoolType => Rql2BoolValue(v.asBoolean())
      case _: Rql2StringType => Rql2StringValue(v.asString())
      case _: Rql2ByteType => Rql2ByteValue(v.asByte())
      case _: Rql2ShortType => Rql2ShortValue(v.asShort())
      case _: Rql2IntType => Rql2IntValue(v.asInt())
      case _: Rql2LongType => Rql2LongValue(v.asLong())
      case _: Rql2FloatType => Rql2FloatValue(v.asFloat())
      case _: Rql2DoubleType => Rql2DoubleValue(v.asDouble())
      case _: Rql2DecimalType =>
        val bg = BigDecimal(v.asString())
        Rql2DecimalValue(bg)
      case _: Rql2DateType =>
        val date = v.asDate()
        Rql2DateValue(date)
      case _: Rql2TimeType =>
        val time = v.asTime()
        Rql2TimeValue(time)
      case _: Rql2TimestampType =>
        val localDate = v.asDate()
        val localTime = v.asTime()
        Rql2TimestampValue(localDate.atTime(localTime))
      case _: Rql2IntervalType =>
        val d = v.asDuration()
        Rql2IntervalValue(0, 0, 0, d.toDaysPart.toInt, d.toHoursPart, d.toMinutesPart, d.toSecondsPart, d.toMillisPart)
      case _: Rql2BinaryType =>
        val bufferSize = v.getBufferSize.toInt
        val byteArray = new Array[Byte](bufferSize)
        for (i <- 0 until bufferSize) {
          byteArray(i) = v.readBufferByte(i)
        }
        Rql2BinaryValue(byteArray)
      case Rql2RecordType(atts, _) =>
        val vs = atts.map(att => polyglotValueToRql2Value(v.getMember(att.idn), att.tipe))
        Rql2RecordValue(vs)
      case Rql2ListType(innerType, _) =>
        val seq = mutable.ArrayBuffer[Rql2Value]()
        for (i <- 0L until v.getArraySize) {
          val v1 = v.getArrayElement(i)
          seq.append(polyglotValueToRql2Value(v1, innerType))
        }
        Rql2ListValue(seq)
      case Rql2IterableType(innerType, _) =>
        val seq = mutable.ArrayBuffer[Rql2Value]()
        val it = v.getIterator
        while (it.hasIteratorNextElement) {
          val v1 = it.getIteratorNextElement
          seq.append(polyglotValueToRql2Value(v1, innerType))
        }
        if (it.canInvokeMember("close")) {
          val callable = it.getMember("close")
          callable.execute()
        }
        Rql2IterableValue(seq)
      case Rql2OrType(tipes, _) =>
<<<<<<< HEAD
        val idx = v.getMember("index").asInt()
        val v1 = v.getMember("value")
=======
        val idx = v.invokeMember("getIndex").asInt()
        val v1 = v.invokeMember("getValue")
>>>>>>> 87bde80e
        val tipe = tipes(idx)
        polyglotValueToRql2Value(v1, tipe)
      case _: Rql2LocationType =>
        val url = v.asString
        assert(v.hasMembers);
        val members = v.getMemberKeys
        val settings = mutable.Map.empty[LocationSettingKey, LocationSettingValue]
        val keys = members.iterator()
        while (keys.hasNext) {
          val key = keys.next()
          val tv = v.getMember(key)
          val value =
            if (tv.isNumber) LocationIntSetting(tv.asInt)
            else if (tv.isBoolean) LocationBooleanSetting(tv.asBoolean)
            else if (tv.isString) LocationStringSetting(tv.asString)
            else if (tv.hasBufferElements) {
              val bufferSize = tv.getBufferSize.toInt
              val byteArray = new Array[Byte](bufferSize)
              for (i <- 0 until bufferSize) {
                byteArray(i) = tv.readBufferByte(i)
              }
              LocationBinarySetting(byteArray)
            } else if (tv.isDuration) LocationDurationSetting(tv.asDuration())
            else if (tv.hasArrayElements) {
              // in the context of a location, it's int-array for sure
              val size = tv.getArraySize
              val array = new Array[Int](size.toInt)
              for (i <- 0L until size) {
                array(i.toInt) = tv.getArrayElement(i).asInt
              }
              LocationIntArraySetting(array)
            } else if (tv.hasHashEntries) {
              // kv settings
              val iterator = tv.getHashEntriesIterator
              val keyValues = mutable.ArrayBuffer.empty[(String, String)]
              while (iterator.hasIteratorNextElement) {
                val kv = iterator.getIteratorNextElement // array with two elements: key and value
                val key = kv.getArrayElement(0).asString
                val value = kv.getArrayElement(1).asString
                keyValues += ((key, value))
              }
              LocationKVSetting(keyValues)
            } else {
              throw new AssertionError("Unexpected value type: " + tv)
            }
          settings.put(LocationSettingKey(key), value)
        }
        Rql2LocationValue(LocationDescription(url, settings.toMap))
    }
  }

}<|MERGE_RESOLUTION|>--- conflicted
+++ resolved
@@ -213,13 +213,8 @@
         }
         Rql2IterableValue(seq)
       case Rql2OrType(tipes, _) =>
-<<<<<<< HEAD
-        val idx = v.getMember("index").asInt()
-        val v1 = v.getMember("value")
-=======
         val idx = v.invokeMember("getIndex").asInt()
         val v1 = v.invokeMember("getValue")
->>>>>>> 87bde80e
         val tipe = tipes(idx)
         polyglotValueToRql2Value(v1, tipe)
       case _: Rql2LocationType =>
