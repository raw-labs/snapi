--- conflicted
+++ resolved
@@ -90,25 +90,10 @@
 
   import FrontendSyntaxAnalyzerTokens._
 
-<<<<<<< HEAD
-  final protected lazy val bind: Parser[Bind] = idnDef ~ (":=" ~> exp) ^^ { case i ~ e => Bind(e, i) }
-
   final protected lazy val idnDef: Parser[IdnDef] = identDef ^^ { i => IdnDef(i) }
 
-  final protected lazy val programParam: Parser[SourceProgramParam] = idnDef ~ (":" ~> tipe) ^^ {
-    case i ~ t => SourceProgramParam(i, t)
-  }
-
   final protected lazy val identDef: Parser[String] = ident
 
-  final protected lazy val errorType: Parser[ErrorType] = kwError ^^^ ErrorType()
-
-=======
-  final protected lazy val idnDef: Parser[IdnDef] = identDef ^^ { i => IdnDef(i) }
-
-  final protected lazy val identDef: Parser[String] = ident
-
->>>>>>> origin/main
   final protected lazy val idnExp: Parser[IdnExp] = idnUse ^^ { idn => IdnExp(idn) }
 
   final protected lazy val idnUse: Parser[IdnUse] = ident ^^ { idn => IdnUse(idn) }
@@ -127,33 +112,6 @@
 
   final override protected lazy val tipe: Parser[Type] = tipe1
 
-<<<<<<< HEAD
-  protected lazy val tipe1: PackratParser[Type] = tipe1 ~ ("->" ~> rql2Type0) ~ typeProps ^^ {
-    case t ~ r ~ props => FunType(Vector(t), Vector.empty, r, props)
-  } |
-    rql2Type0
-
-  protected lazy val rql2Type0: Parser[Type] = baseType ~ rep(tokOr ~> baseType) ~ typeProps ^^ {
-    case t1 ~ t2s ~ props =>
-      if (t2s.isEmpty) t1
-      else {
-        val ts = (t1 +: t2s).flatMap {
-          case Rql2OrType(tipes, props) => tipes
-          case t => Vector(t)
-        }
-        Rql2OrType(ts, props)
-      }
-  }
-
-//  protected lazy val tipe2: PackratParser[Type] = tipe2 ~ (tokOr ~> baseType) ~ typeProps ^^ {
-//    case t1 ~ t2 ~ props => Rql2OrType(t1, t2, props)
-//  } |
-//    baseType
-
-  protected def baseType: PackratParser[Type] = baseTypeAttr
-
-  private lazy val baseTypeAttr: PackratParser[Type] = primitiveType |
-=======
   protected lazy val tipe1: PackratParser[Type] = tipe1 ~ ("->" ~> tipe2) ^^ {
     case t ~ r => FunType(Vector(t), Vector.empty, r, defaultProps)
   } | tipe2
@@ -165,7 +123,6 @@
   protected def baseType: Parser[Type] = baseTypeAttr
 
   final protected lazy val baseTypeAttr: Parser[Type] = primitiveType |
->>>>>>> origin/main
     recordType |
     iterableType |
     listType |
@@ -180,15 +137,6 @@
   final protected lazy val primitiveType: Parser[Rql2PrimitiveType] =
     boolType | stringType | locationType | binaryType | numberType | temporalType
 
-<<<<<<< HEAD
-  final protected lazy val boolType: Parser[Rql2BoolType] = tokBool ~> typeProps ^^ Rql2BoolType
-
-  final protected lazy val stringType: Parser[Rql2StringType] = tokString ~> typeProps ^^ Rql2StringType
-
-  final protected lazy val locationType: Parser[Rql2LocationType] = tokLocation ~> typeProps ^^ Rql2LocationType
-
-  final protected lazy val binaryType: Parser[Rql2BinaryType] = tokBinary ~> typeProps ^^ Rql2BinaryType
-=======
   final protected lazy val boolType: Parser[Rql2BoolType] = tokBool ^^^ Rql2BoolType(defaultProps)
 
   final protected lazy val stringType: Parser[Rql2StringType] = tokString ^^^ Rql2StringType(defaultProps)
@@ -196,49 +144,10 @@
   final protected lazy val locationType: Parser[Rql2LocationType] = tokLocation ^^^ Rql2LocationType(defaultProps)
 
   final protected lazy val binaryType: Parser[Rql2BinaryType] = tokBinary ^^^ Rql2BinaryType(defaultProps)
->>>>>>> origin/main
 
   final protected lazy val numberType: Parser[Rql2NumberType] =
     byteType | shortType | intType | longType | floatType | doubleType | decimalType
 
-<<<<<<< HEAD
-  final protected lazy val byteType: Parser[Rql2ByteType] = tokByte ~> typeProps ^^ Rql2ByteType
-
-  final protected lazy val shortType: Parser[Rql2ShortType] = tokShort ~> typeProps ^^ Rql2ShortType
-
-  final protected lazy val intType: Parser[Rql2IntType] = tokInt ~> typeProps ^^ Rql2IntType
-
-  final protected lazy val longType: Parser[Rql2LongType] = tokLong ~> typeProps ^^ Rql2LongType
-
-  final protected lazy val floatType: Parser[Rql2FloatType] = tokFloat ~> typeProps ^^ Rql2FloatType
-
-  final protected lazy val doubleType: Parser[Rql2DoubleType] = tokDouble ~> typeProps ^^ Rql2DoubleType
-
-  final protected lazy val decimalType: Parser[Rql2DecimalType] = tokDecimal ~> typeProps ^^ Rql2DecimalType
-
-  final protected lazy val temporalType: Parser[Rql2TemporalType] = dateType | timeType | intervalType | timestampType
-
-  final protected lazy val dateType: Parser[Rql2DateType] = tokDate ~> typeProps ^^ Rql2DateType
-
-  final protected lazy val timeType: Parser[Rql2TimeType] = tokTime ~> typeProps ^^ Rql2TimeType
-
-  final protected lazy val intervalType: Parser[Rql2IntervalType] = tokInterval ~> typeProps ^^ Rql2IntervalType
-
-  final protected lazy val timestampType: Parser[Rql2TimestampType] = tokTimestamp ~> typeProps ^^ Rql2TimestampType
-
-  final protected lazy val recordType: Parser[Rql2RecordType] =
-    tokRecord ~> ("(" ~> repsep(attrType, ",") <~ opt(",") <~ ")") ~ typeProps ^^ {
-      case atts ~ props => Rql2RecordType(atts, props)
-    }
-
-  final protected lazy val attrType: Parser[Rql2AttrType] = (ident <~ ":") ~ tipe ^^ Rql2AttrType
-
-  final protected lazy val iterableType: Parser[Rql2IterableType] =
-    tokCollection ~> ("(" ~> tipe <~ ")") ~ typeProps ^^ { case t ~ props => Rql2IterableType(t, props) }
-
-  final protected lazy val listType: Parser[Rql2ListType] = tokList ~> ("(" ~> tipe <~ ")") ~ typeProps ^^ {
-    case t ~ props => Rql2ListType(t, props)
-=======
   final protected lazy val byteType: Parser[Rql2ByteType] = tokByte ^^^ Rql2ByteType(defaultProps)
 
   final protected lazy val shortType: Parser[Rql2ShortType] = tokShort ^^^ Rql2ShortType(defaultProps)
@@ -273,7 +182,6 @@
 
   final protected lazy val listType: Parser[Rql2ListType] = tokList ~> ("(" ~> tipe <~ ")") ^^ {
     case t => Rql2ListType(t, defaultProps)
->>>>>>> origin/main
   }
 
   final protected lazy val funType: PackratParser[FunType] = {
@@ -282,15 +190,9 @@
     // So if we had "tipe | funOptTypeParam" and we had as input "x: int", then "x" would parse successfully as a typealias.
     // So that repsep case was handled. We'd then expect "," and since none found, we'd require ")".
     // By trying "funOptTypeParam" case first - the "longest case first" - we handle that issue.
-<<<<<<< HEAD
-    ("(" ~> repsep(funOptTypeParam | tipe, ",") <~ ")") ~ ("->" ~> tipe) ~ typeProps ^^ {
-      case ts ~ r ~ props =>
-        FunType(ts.collect { case t: Type => t }, ts.collect { case p: FunOptTypeParam => p }, r, props)
-=======
     ("(" ~> repsep(funOptTypeParam | tipe, ",") <~ ")") ~ ("->" ~> tipe) ^^ {
       case ts ~ r =>
         FunType(ts.collect { case t: Type => t }, ts.collect { case p: FunOptTypeParam => p }, r, defaultProps)
->>>>>>> origin/main
     }
   }
 
@@ -303,11 +205,7 @@
 
   final protected lazy val expType: Parser[ExpType] = tokType ~> tipe ^^ ExpType
 
-<<<<<<< HEAD
-  final protected lazy val undefinedType: Parser[Rql2UndefinedType] = tokUndefined ~> typeProps ^^ Rql2UndefinedType
-=======
   final protected lazy val undefinedType: Parser[Rql2UndefinedType] = tokUndefined ^^^ Rql2UndefinedType(defaultProps)
->>>>>>> origin/main
 
   final protected lazy val typeAliasType: Parser[TypeAliasType] = typeIdnUse ^^ TypeAliasType
 
@@ -317,14 +215,7 @@
     if (isReservedType(idn)) failure("reserved type keyword") else success(idn)
   }
 
-<<<<<<< HEAD
-  // By default, all user types are tryable and nullable.
-  // The internal parser overrides this: refer to SyntaxAnalyzer.scala
-  protected def typeProps: Parser[Set[Rql2TypeProperty]] =
-    success(Set(Rql2IsTryableTypeProperty(), Rql2IsNullableTypeProperty()))
-=======
   private val defaultProps: Set[Rql2TypeProperty] = Set(Rql2IsTryableTypeProperty(), Rql2IsNullableTypeProperty())
->>>>>>> origin/main
 
   ///////////////////////////////////////////////////////////////////////////
   // Expressions
