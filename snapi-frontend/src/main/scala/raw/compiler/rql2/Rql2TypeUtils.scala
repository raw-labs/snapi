/*
 * Copyright 2023 RAW Labs S.A.
 *
 * Use of this software is governed by the Business Source License
 * included in the file licenses/BSL.txt.
 *
 * As of the Change Date specified in that file, in accordance with
 * the Business Source License, use of this software will be governed
 * by the Apache License, Version 2.0, included in the file
 * licenses/APL.txt.
 */

package raw.compiler.rql2

import org.bitbucket.inkytonik.kiama.rewriting.Rewriter.{everywhere, query}
import raw.client.api._
import raw.compiler.base.source.{AnythingType, Type}
import raw.compiler.common.source._
import raw.compiler.rql2.api._
import raw.compiler.rql2.source._
import raw.inferrer.api._

<<<<<<< HEAD
import scala.collection.mutable

=======
>>>>>>> origin/main
trait Rql2TypeUtils {

  final def hasTypeConstraint(t: Type): Boolean = {
    everywhere(query[Any] { case _: CommonTypeConstraint | _: Rql2TypeConstraint | _: AnythingType => return true })(t)
    false
  }

  final def isTypeConstraint(t: Type): Boolean = {
    t match {
      case _: CommonTypeConstraint | _: Rql2TypeConstraint | _: AnythingType => true
      case _ => false
    }
  }

  final def getProps(t: Type): Set[Rql2TypeProperty] = t match {
    case t: Rql2TypeWithProperties => t.props
    case _ => Set.empty
  }

  final def addProp(t: Type, p: Rql2TypeProperty): Type = t match {
    case t: Rql2TypeWithProperties => t.cloneAndAddProp(p)
    case _ => t
  }

  final def addProps(t: Type, props: Set[Rql2TypeProperty]): Type = {
    props.foldLeft(t) { case (t, p) => addProp(t, p) }
  }

  final def removeProp(t: Type, p: Rql2TypeProperty): Type = t match {
    case t: Rql2TypeWithProperties => t.cloneAndRemoveProp(p)
    case _ => t
  }

  final def removeProps(t: Type, props: Set[Rql2TypeProperty]): Type = {
    props.foldLeft(t) { case (t, p) => removeProp(t, p) }
  }

  final def resetProps(t: Type, props: Set[Rql2TypeProperty]): Type = {
    val clean = removeProps(t, getProps(t))
    addProps(clean, props)
  }

  final def inferTypeToRql2Type(t: SourceType, makeNullable: Boolean, makeTryable: Boolean): Type = {
    def wrapProps(t: Type, nullable: Boolean, tryable: Boolean): Type = {
      val nullType = if (nullable) addProp(t, Rql2IsNullableTypeProperty()) else t
      if (tryable) addProp(nullType, Rql2IsTryableTypeProperty()) else nullType
    }

    t match {
      case SourceByteType(n) => wrapProps(Rql2ByteType(), n || makeNullable, makeTryable)
      case SourceShortType(n) => wrapProps(Rql2ShortType(), n || makeNullable, makeTryable)
      case SourceIntType(n) => wrapProps(Rql2IntType(), n || makeNullable, makeTryable)
      case SourceLongType(n) => wrapProps(Rql2LongType(), n || makeNullable, makeTryable)
      case SourceFloatType(n) => wrapProps(Rql2FloatType(), n || makeNullable, makeTryable)
      case SourceDoubleType(n) => wrapProps(Rql2DoubleType(), n || makeNullable, makeTryable)
      case SourceDecimalType(n) => wrapProps(Rql2DecimalType(), n || makeNullable, makeTryable)
      case SourceBoolType(n) => wrapProps(Rql2BoolType(), n || makeNullable, makeTryable)
      case SourceStringType(n) => wrapProps(Rql2StringType(), n || makeNullable, makeTryable)
      case SourceDateType(_, n) => wrapProps(Rql2DateType(), n || makeNullable, makeTryable)
      case SourceTimeType(_, n) => wrapProps(Rql2TimeType(), n || makeNullable, makeTryable)
      case SourceTimestampType(_, n) => wrapProps(Rql2TimestampType(), n || makeNullable, makeTryable)
      case SourceIntervalType(n) => wrapProps(Rql2IntervalType(), n || makeNullable, makeTryable)
      case SourceRecordType(atts, n) => wrapProps(
          Rql2RecordType(
            atts.map(att => Rql2AttrType(att.idn, inferTypeToRql2Type(att.tipe, makeNullable, makeTryable)))
          ),
          n || makeNullable,
          makeTryable
        )
      case SourceCollectionType(inner, n) => wrapProps(
          Rql2IterableType(inferTypeToRql2Type(inner, makeNullable, makeTryable)),
          n || makeNullable,
          makeTryable
        )
      case SourceBinaryType(n) => wrapProps(Rql2BinaryType(), n || makeNullable, makeTryable)
      case _: SourceNothingType => wrapProps(Rql2UndefinedType(), makeNullable, makeTryable)
      case _: SourceNullType => wrapProps(Rql2UndefinedType(), true, makeTryable)
      case _: SourceAnyType => AnyType()
      case SourceOrType(ors) =>
        val options = ors
          .map(x => inferTypeToRql2Type(x, makeNullable, makeTryable)) // recurse with the flags
          .map(t => resetProps(t, Set.empty)) // but clear 'tryable' from or type options + nullable
        val nullable = ors.exists(_.nullable)
        if (nullable) Rql2OrType(options.toVector, Set(Rql2IsNullableTypeProperty()))
        else Rql2OrType(options.toVector)
    }

  }

  def isComparable(t: Type): Boolean = {
    everywhere(query[Type] { case _: FunType => return false })(t)
    true
  }

  def rql2TypeToRawType(t: Type): RawType = {
    // Read nullable and triable properties.
    var nullable = false
    var triable = false
    t match {
      case tp: Rql2TypeWithProperties =>
        if (tp.props.contains(Rql2IsNullableTypeProperty())) {
          nullable = true
        }
        if (tp.props.contains(Rql2IsTryableTypeProperty())) {
          triable = true
        }
      case _ =>
    }
    // Convert type.
    t match {
      case _: Rql2UndefinedType => RawUndefinedType(nullable, triable)
      case _: Rql2ByteType => RawByteType(nullable, triable)
      case _: Rql2ShortType => RawShortType(nullable, triable)
      case _: Rql2IntType => RawIntType(nullable, triable)
      case _: Rql2LongType => RawLongType(nullable, triable)
      case _: Rql2FloatType => RawFloatType(nullable, triable)
      case _: Rql2DoubleType => RawDoubleType(nullable, triable)
      case _: Rql2DecimalType => RawDecimalType(nullable, triable)
      case _: Rql2BoolType => RawBoolType(nullable, triable)
      case _: Rql2StringType => RawStringType(nullable, triable)
      case _: Rql2BinaryType => RawBinaryType(nullable, triable)
      case _: Rql2LocationType => RawLocationType(nullable, triable)
      case _: Rql2DateType => RawDateType(nullable, triable)
      case _: Rql2TimeType => RawTimeType(nullable, triable)
      case _: Rql2TimestampType => RawTimestampType(nullable, triable)
      case _: Rql2IntervalType => RawIntervalType(nullable, triable)
      case Rql2RecordType(atts, _) => RawRecordType(
          atts.map { case Rql2AttrType(idn, t1) => RawAttrType(idn, rql2TypeToRawType(t1)) },
          nullable,
          triable
        )
      case Rql2ListType(inner, _) => RawListType(rql2TypeToRawType(inner), nullable, triable)
      case Rql2IterableType(inner, _) => RawIterableType(rql2TypeToRawType(inner), nullable, triable)
      case Rql2OrType(ors, _) => RawOrType(ors.map(rql2TypeToRawType), nullable, triable)
    }
  }

<<<<<<< HEAD
  def rawTypeToRql2Type(t: RawType): Type = {
    def flags(nullable: Boolean, triable: Boolean): Set[Rql2TypeProperty] = {
      val props = mutable.HashSet.empty[Rql2TypeProperty]
      if (nullable) {
        props.add(Rql2IsNullableTypeProperty())
      }
      if (triable) {
        props.add(Rql2IsTryableTypeProperty())
      }
      props.toSet
    }

    t match {
      case RawUndefinedType(nullable, triable) => Rql2UndefinedType(flags(nullable, triable))
      case RawByteType(nullable, triable) => Rql2ByteType(flags(nullable, triable))
      case RawShortType(nullable, triable) => Rql2ShortType(flags(nullable, triable))
      case RawIntType(nullable, triable) => Rql2IntType(flags(nullable, triable))
      case RawLongType(nullable, triable) => Rql2LongType(flags(nullable, triable))
      case RawFloatType(nullable, triable) => Rql2FloatType(flags(nullable, triable))
      case RawDoubleType(nullable, triable) => Rql2DoubleType(flags(nullable, triable))
      case RawDecimalType(nullable, triable) => Rql2DecimalType(flags(nullable, triable))
      case RawBoolType(nullable, triable) => Rql2BoolType(flags(nullable, triable))
      case RawStringType(nullable, triable) => Rql2StringType(flags(nullable, triable))
      case RawBinaryType(nullable, triable) => Rql2BinaryType(flags(nullable, triable))
      case RawLocationType(nullable, triable) => Rql2LocationType(flags(nullable, triable))
      case RawDateType(nullable, triable) => Rql2DateType(flags(nullable, triable))
      case RawTimeType(nullable, triable) => Rql2TimeType(flags(nullable, triable))
      case RawTimestampType(nullable, triable) => Rql2TimestampType(flags(nullable, triable))
      case RawIntervalType(nullable, triable) => Rql2IntervalType(flags(nullable, triable))
      case RawRecordType(atts, nullable, triable) => Rql2RecordType(
          atts.map { case RawAttrType(idn, t) => Rql2AttrType(idn, rawTypeToRql2Type(t)) },
          flags(nullable, triable)
        )
      case RawListType(innerType, nullable, triable) =>
        Rql2ListType(rawTypeToRql2Type(innerType), flags(nullable, triable))
      case RawIterableType(innerType, nullable, triable) =>
        Rql2IterableType(rawTypeToRql2Type(innerType), flags(nullable, triable))
      case RawOrType(ors, nullable, triable) => Rql2OrType(ors.map(rawTypeToRql2Type).to, flags(nullable, triable))
    }
  }

=======
>>>>>>> origin/main
  def rawValueToRql2Value(v: RawValue, t: RawType): Value = {
    def wrap(t: RawType, v: Value): Value = {
      assert(!v.isInstanceOf[TryValue] || !v.isInstanceOf[OptionValue])
      if (t.triable && t.nullable) {
        TryValue(Right(OptionValue(Some(v))))
      } else if (t.triable) {
        TryValue(Right(v))
      } else if (t.nullable) {
        OptionValue(Some(v))
      } else {
        v
      }
    }

    // Convert type.
    v match {
      case RawError(v) => TryValue(Left(v))
      case RawNull() =>
        if (t.triable) {
          TryValue(Right(OptionValue(None)))
        } else {
          OptionValue(None)
        }
      case RawByte(v) => wrap(t, ByteValue(v))
      case RawShort(v) => wrap(t, ShortValue(v))
      case RawInt(v) => wrap(t, IntValue(v))
      case RawLong(v) => wrap(t, LongValue(v))
      case RawFloat(v) => wrap(t, FloatValue(v))
      case RawDouble(v) => wrap(t, DoubleValue(v))
      case RawDecimal(v) => wrap(t, DecimalValue(v))
      case RawBool(v) => wrap(t, BoolValue(v))
      case RawString(v) => wrap(t, StringValue(v))
      case RawBinary(v) => wrap(t, BinaryValue(v))
      case RawLocation(v) => wrap(t, LocationValue(v))
      case RawDate(v) => wrap(t, DateValue(v))
      case RawTime(v) => wrap(t, TimeValue(v))
      case RawTimestamp(v) => wrap(t, TimestampValue(v))
      case RawInterval(years, months, weeks, days, hours, minutes, seconds, millis) =>
        wrap(t, IntervalValue(years, months, weeks, days, hours, minutes, seconds, millis))
      case RawRecord(vs) =>
        val recordType = t.asInstanceOf[RawRecordType]
        val atts = vs.zipWithIndex.map { case (v, idx) => rawValueToRql2Value(v, recordType.atts(idx).tipe) }
        wrap(t, RecordValue(atts))
      case RawList(vs) => wrap(t, ListValue(vs.map(rawValueToRql2Value(_, t.asInstanceOf[RawListType].innerType))))
      case RawIterable(vs) =>
        wrap(t, IterableValue(vs.map(rawValueToRql2Value(_, t.asInstanceOf[RawIterableType].innerType))))
      case RawOr(ors) =>
        val orType = t.asInstanceOf[RawOrType]
        val options = ors.zipWithIndex.map { case (v1, idx) => rawValueToRql2Value(v1, orType.ors(idx)) }
        wrap(t, OrValue(options))
    }
  }

}

object Rql2TypeUtils extends Rql2TypeUtils<|MERGE_RESOLUTION|>--- conflicted
+++ resolved
@@ -20,11 +20,6 @@
 import raw.compiler.rql2.source._
 import raw.inferrer.api._
 
-<<<<<<< HEAD
-import scala.collection.mutable
-
-=======
->>>>>>> origin/main
 trait Rql2TypeUtils {
 
   final def hasTypeConstraint(t: Type): Boolean = {
@@ -162,50 +157,6 @@
     }
   }
 
-<<<<<<< HEAD
-  def rawTypeToRql2Type(t: RawType): Type = {
-    def flags(nullable: Boolean, triable: Boolean): Set[Rql2TypeProperty] = {
-      val props = mutable.HashSet.empty[Rql2TypeProperty]
-      if (nullable) {
-        props.add(Rql2IsNullableTypeProperty())
-      }
-      if (triable) {
-        props.add(Rql2IsTryableTypeProperty())
-      }
-      props.toSet
-    }
-
-    t match {
-      case RawUndefinedType(nullable, triable) => Rql2UndefinedType(flags(nullable, triable))
-      case RawByteType(nullable, triable) => Rql2ByteType(flags(nullable, triable))
-      case RawShortType(nullable, triable) => Rql2ShortType(flags(nullable, triable))
-      case RawIntType(nullable, triable) => Rql2IntType(flags(nullable, triable))
-      case RawLongType(nullable, triable) => Rql2LongType(flags(nullable, triable))
-      case RawFloatType(nullable, triable) => Rql2FloatType(flags(nullable, triable))
-      case RawDoubleType(nullable, triable) => Rql2DoubleType(flags(nullable, triable))
-      case RawDecimalType(nullable, triable) => Rql2DecimalType(flags(nullable, triable))
-      case RawBoolType(nullable, triable) => Rql2BoolType(flags(nullable, triable))
-      case RawStringType(nullable, triable) => Rql2StringType(flags(nullable, triable))
-      case RawBinaryType(nullable, triable) => Rql2BinaryType(flags(nullable, triable))
-      case RawLocationType(nullable, triable) => Rql2LocationType(flags(nullable, triable))
-      case RawDateType(nullable, triable) => Rql2DateType(flags(nullable, triable))
-      case RawTimeType(nullable, triable) => Rql2TimeType(flags(nullable, triable))
-      case RawTimestampType(nullable, triable) => Rql2TimestampType(flags(nullable, triable))
-      case RawIntervalType(nullable, triable) => Rql2IntervalType(flags(nullable, triable))
-      case RawRecordType(atts, nullable, triable) => Rql2RecordType(
-          atts.map { case RawAttrType(idn, t) => Rql2AttrType(idn, rawTypeToRql2Type(t)) },
-          flags(nullable, triable)
-        )
-      case RawListType(innerType, nullable, triable) =>
-        Rql2ListType(rawTypeToRql2Type(innerType), flags(nullable, triable))
-      case RawIterableType(innerType, nullable, triable) =>
-        Rql2IterableType(rawTypeToRql2Type(innerType), flags(nullable, triable))
-      case RawOrType(ors, nullable, triable) => Rql2OrType(ors.map(rawTypeToRql2Type).to, flags(nullable, triable))
-    }
-  }
-
-=======
->>>>>>> origin/main
   def rawValueToRql2Value(v: RawValue, t: RawType): Value = {
     def wrap(t: RawType, v: Value): Value = {
       assert(!v.isInstanceOf[TryValue] || !v.isInstanceOf[OptionValue])
