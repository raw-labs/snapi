--- conflicted
+++ resolved
@@ -122,7 +122,7 @@
       case Some(LetBind(_, _, Some(ErrorType()))) | Some(FunParam(IdnDef(_), Some(ErrorType()), None)) |
           Some(TypeAliasType(IdnUse(_))) =>
         val allTypes = getAllTypesInScope(maybeNode, prefix)
-        AutoCompleteResponse(allTypes, errors)
+        AutoCompleteResponse(allTypes)
       case _ => // Given that node, ask the "chain" for all entries in scope.
         val maybeEntries = maybeNode
           .map { n =>
@@ -171,17 +171,11 @@
               }
           }
 
-<<<<<<< HEAD
-        maybeEntries match {
-          case Some(entries) => AutoCompleteResponse(entries.toArray, errors)
-          case None => AutoCompleteResponse(Array.empty, errors)
-        }
-=======
     maybeEntries match {
       case Some(entries) => AutoCompleteResponse(entries.toArray)
       case None => AutoCompleteResponse(Array.empty)
->>>>>>> 65c87fb9
-    }
+    }
+  }
 
   }
 
