--- conflicted
+++ resolved
@@ -60,8 +60,4 @@
 
   opens raw.inferrer.api to
       com.fasterxml.jackson.databind;
-<<<<<<< HEAD
-
-=======
->>>>>>> fdca6304
 }