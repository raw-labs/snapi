/*
 * Copyright 2023 RAW Labs S.A.
 *
 * Use of this software is governed by the Business Source License
 * included in the file licenses/BSL.txt.
 *
 * As of the Change Date specified in that file, in accordance with
 * the Business Source License, use of this software will be governed
 * by the Apache License, Version 2.0, included in the file
 * licenses/APL.txt.
 */

package raw.compiler.rql2

<<<<<<< HEAD
import raw.compiler.rql2.source.{
  FunOptTypeParam,
  FunType,
=======
import raw.compiler.base.source.{BaseProgram, Type}
import raw.compiler.common.source.{IdnDef, IdnExp, IdnUse}
import raw.compiler.rql2.source.{
  BinaryExp,
  FunAbs,
  FunApp,
  FunAppArg,
  FunBody,
  FunOptTypeParam,
  FunParam,
  FunProto,
  FunType,
  Gt,
  IntConst,
  Let,
  LetBind,
  LetFun,
>>>>>>> origin/main
  Rql2BoolType,
  Rql2FloatType,
  Rql2IntType,
  Rql2IsNullableTypeProperty,
  Rql2IsTryableTypeProperty,
  Rql2ListType,
  Rql2OrType,
<<<<<<< HEAD
=======
  Rql2Program,
>>>>>>> origin/main
  Rql2StringType,
  Rql2TypeProperty
}
import raw.utils.RawTestSuite

class FrontendSyntaxAnalyzerTest extends RawTestSuite {

<<<<<<< HEAD
  def parseType(s: String) = {
=======
  def parseType(s: String): Type = {
>>>>>>> origin/main
    val positions = new org.bitbucket.inkytonik.kiama.util.Positions
    val parser = new FrontendSyntaxAnalyzer(positions)
    parser.parseType(s).right.get
  }

<<<<<<< HEAD
=======
  def parse(s: String): BaseProgram = {
    val positions = new org.bitbucket.inkytonik.kiama.util.Positions
    val parser = new FrontendSyntaxAnalyzer(positions)
    parser.parse(s).right.get
  }

>>>>>>> origin/main
  test("""type priority tests""") { _ =>
    val props = Set[Rql2TypeProperty](Rql2IsNullableTypeProperty(), Rql2IsTryableTypeProperty())
    assert(parseType("int or string") == Rql2OrType(Vector(Rql2IntType(props), Rql2StringType(props)), props))
    assert(
      parseType("int or string or float") == Rql2OrType(
        Vector(Rql2IntType(props), Rql2StringType(props), Rql2FloatType(props)),
        props
      )
    )
    assert(
      parseType("(int or string) or float") == Rql2OrType(
        Vector(Rql2IntType(props), Rql2StringType(props), Rql2FloatType(props)),
        props
      )
    )
    assert(
      parseType("int or (string or float)") == Rql2OrType(
        Vector(Rql2IntType(props), Rql2StringType(props), Rql2FloatType(props)),
        props
      )
    )
    assert(
      parseType("int -> string") == FunType(Vector(Rql2IntType(props)), Vector.empty, Rql2StringType(props), props)
    )
    assert(
      parseType("int or string -> float") ==
        FunType(
          Vector(
            Rql2OrType(
              Vector(Rql2IntType(props), Rql2StringType(props)),
              props
            )
          ),
          Vector.empty,
          Rql2FloatType(props),
          props
        )
    )
    assert(
      parseType("int or (string -> float)") == Rql2OrType(
        Vector(Rql2IntType(props), FunType(Vector(Rql2StringType(props)), Vector.empty, Rql2FloatType(props), props)),
        props
      )
    )
    assert(
      parseType("(int or string) -> float") ==
        FunType(
          Vector(
            Rql2OrType(
              Vector(Rql2IntType(props), Rql2StringType(props)),
              props
            )
          ),
          Vector.empty,
          Rql2FloatType(props),
          props
        )
    )
    assert(
      parseType("(x: int) -> float") ==
        FunType(
          Vector.empty,
          Vector(FunOptTypeParam("x", Rql2IntType(props))),
          Rql2FloatType(props),
          props
        )
    )
    assert(
      parseType("(int, b: string) -> float") ==
        FunType(
          Vector(Rql2IntType(props)),
          Vector(FunOptTypeParam("b", Rql2StringType(props))),
          Rql2FloatType(props),
          props
        )
    )
    assert(
      parseType("(int or string, c: float or bool) -> float") ==
        FunType(
          Vector(
            Rql2OrType(
              Vector(Rql2IntType(props), Rql2StringType(props)),
              props
            )
          ),
          Vector(FunOptTypeParam("c", Rql2OrType(Vector(Rql2FloatType(props), Rql2BoolType(props)), props))),
          Rql2FloatType(props),
          props
        )
    )
    assert(
      parseType("int -> string -> float") ==
        FunType(
          Vector(
            FunType(Vector(Rql2IntType(props)), Vector.empty, Rql2StringType(props), props)
          ),
          Vector.empty,
          Rql2FloatType(props),
          props
        )
    )
    assert(
      parseType("(int -> string) -> float") ==
        FunType(
          Vector(
            FunType(Vector(Rql2IntType(props)), Vector.empty, Rql2StringType(props), props)
          ),
          Vector.empty,
          Rql2FloatType(props),
          props
        )
    )
    assert(
      parseType("int -> (string -> float)") ==
        FunType(
          Vector(Rql2IntType(props)),
          Vector.empty,
          FunType(Vector(Rql2StringType(props)), Vector.empty, Rql2FloatType(props), props),
          props
        )
    )
    assert(
      parseType("list(int)") ==
        Rql2ListType(
          Rql2IntType(props),
          props
        )
    )
  }
<<<<<<< HEAD
=======

  test("funabs test")(_ =>
    assert(
      parse("""
        | let f = (v: int): string -> v
        | in f (1)
        | """.stripMargin) ==
        Rql2Program(
          Vector(),
          Some(
            Let(
              Vector(
                LetBind(
                  FunAbs(
                    FunProto(
                      Vector(
                        FunParam(
                          IdnDef("v"),
                          Some(Rql2IntType(Set(Rql2IsTryableTypeProperty(), Rql2IsNullableTypeProperty()))),
                          None
                        )
                      ),
                      Some(Rql2StringType(Set(Rql2IsTryableTypeProperty(), Rql2IsNullableTypeProperty()))),
                      FunBody(IdnExp(IdnUse("v")))
                    )
                  ),
                  IdnDef("f"),
                  None
                )
              ),
              FunApp(IdnExp(IdnUse("f")), Vector(FunAppArg(IntConst("1"), None)))
            )
          )
        )
    )
  )

  test("complex funabs test")(_ =>
    assert(
      parse("""
        |let apply(boolFunc: (int -> bool) -> bool) = boolFunc((x: int) -> x > 10)
        |in apply((f: int -> bool) -> f(14))
        |""".stripMargin) ==
        Rql2Program(
          Vector(),
          Some(
            Let(
              Vector(
                LetFun(
                  FunProto(
                    Vector(
                      FunParam(
                        IdnDef("boolFunc"),
                        Some(
                          FunType(
                            Vector(
                              FunType(
                                Vector(Rql2IntType(Set(Rql2IsTryableTypeProperty(), Rql2IsNullableTypeProperty()))),
                                Vector(),
                                Rql2BoolType(Set(Rql2IsTryableTypeProperty(), Rql2IsNullableTypeProperty())),
                                Set(Rql2IsTryableTypeProperty(), Rql2IsNullableTypeProperty())
                              )
                            ),
                            Vector(),
                            Rql2BoolType(Set(Rql2IsTryableTypeProperty(), Rql2IsNullableTypeProperty())),
                            Set(Rql2IsTryableTypeProperty(), Rql2IsNullableTypeProperty())
                          )
                        ),
                        None
                      )
                    ),
                    None,
                    FunBody(
                      FunApp(
                        IdnExp(IdnUse("boolFunc")),
                        Vector(
                          FunAppArg(
                            FunAbs(
                              FunProto(
                                Vector(
                                  FunParam(
                                    IdnDef("x"),
                                    Some(Rql2IntType(Set(Rql2IsTryableTypeProperty(), Rql2IsNullableTypeProperty()))),
                                    None
                                  )
                                ),
                                None,
                                FunBody(BinaryExp(Gt(), IdnExp(IdnUse("x")), IntConst("10")))
                              )
                            ),
                            None
                          )
                        )
                      )
                    )
                  ),
                  IdnDef("apply")
                )
              ),
              FunApp(
                IdnExp(IdnUse("apply")),
                Vector(
                  FunAppArg(
                    FunAbs(
                      FunProto(
                        Vector(
                          FunParam(
                            IdnDef("f"),
                            Some(
                              FunType(
                                Vector(Rql2IntType(Set(Rql2IsTryableTypeProperty(), Rql2IsNullableTypeProperty()))),
                                Vector(),
                                Rql2BoolType(Set(Rql2IsTryableTypeProperty(), Rql2IsNullableTypeProperty())),
                                Set(Rql2IsTryableTypeProperty(), Rql2IsNullableTypeProperty())
                              )
                            ),
                            None
                          )
                        ),
                        None,
                        FunBody(FunApp(IdnExp(IdnUse("f")), Vector(FunAppArg(IntConst("14"), None))))
                      )
                    ),
                    None
                  )
                )
              )
            )
          )
        )
    )
  )

>>>>>>> origin/main
}<|MERGE_RESOLUTION|>--- conflicted
+++ resolved
@@ -12,12 +12,6 @@
 
 package raw.compiler.rql2
 
-<<<<<<< HEAD
-import raw.compiler.rql2.source.{
-  FunOptTypeParam,
-  FunType,
-=======
-import raw.compiler.base.source.{BaseProgram, Type}
 import raw.compiler.common.source.{IdnDef, IdnExp, IdnUse}
 import raw.compiler.rql2.source.{
   BinaryExp,
@@ -34,7 +28,6 @@
   Let,
   LetBind,
   LetFun,
->>>>>>> origin/main
   Rql2BoolType,
   Rql2FloatType,
   Rql2IntType,
@@ -42,10 +35,7 @@
   Rql2IsTryableTypeProperty,
   Rql2ListType,
   Rql2OrType,
-<<<<<<< HEAD
-=======
   Rql2Program,
->>>>>>> origin/main
   Rql2StringType,
   Rql2TypeProperty
 }
@@ -53,25 +43,18 @@
 
 class FrontendSyntaxAnalyzerTest extends RawTestSuite {
 
-<<<<<<< HEAD
-  def parseType(s: String) = {
-=======
   def parseType(s: String): Type = {
->>>>>>> origin/main
     val positions = new org.bitbucket.inkytonik.kiama.util.Positions
     val parser = new FrontendSyntaxAnalyzer(positions)
     parser.parseType(s).right.get
   }
 
-<<<<<<< HEAD
-=======
   def parse(s: String): BaseProgram = {
     val positions = new org.bitbucket.inkytonik.kiama.util.Positions
     val parser = new FrontendSyntaxAnalyzer(positions)
     parser.parse(s).right.get
   }
 
->>>>>>> origin/main
   test("""type priority tests""") { _ =>
     val props = Set[Rql2TypeProperty](Rql2IsNullableTypeProperty(), Rql2IsTryableTypeProperty())
     assert(parseType("int or string") == Rql2OrType(Vector(Rql2IntType(props), Rql2StringType(props)), props))
@@ -201,8 +184,6 @@
         )
     )
   }
-<<<<<<< HEAD
-=======
 
   test("funabs test")(_ =>
     assert(
@@ -336,5 +317,4 @@
     )
   )
 
->>>>>>> origin/main
 }