import sbt._

object Dependencies {

  val rawUtilsVersion = IO.read(new File("../utils/version")).trim
  val rawUtils = "com.raw-labs" %% "raw-utils" % rawUtilsVersion

  val rawClientVersion = IO.read(new File("../client/version")).trim
  val rawClient = "com.raw-labs" %% "raw-client" % rawClientVersion

<<<<<<< HEAD
  val rawSnapiParserVersion = IO.read(new File("../snapi-parser/version")).trim
  val rawSnapiParser = "com.raw-labs" %% "raw-snapi-parser" % rawSnapiParserVersion

  val scalaLoggingVersion = IO.read(new File("../deps/scala-logging/version")).trim
=======
>>>>>>> c0ae9a43
  val kiamaVersion = IO.read(new File("../deps/kiama/version")).trim

  val aws =
    "software.amazon.awssdk" % "s3" % "2.20.69" exclude ("commons-logging", "commons-logging") // spring.jcl is the correct replacement for this one.

  val woodstox = "com.fasterxml.woodstox" % "woodstox-core" % "6.5.1"

  val kiama = "org.bitbucket.inkytonik.kiama" %% "kiama" % kiamaVersion

  val kryo = "com.esotericsoftware" % "kryo" % "5.5.0"

  val commonsText = "org.apache.commons" % "commons-text" % "1.10.0"

  val commonsLang = "org.apache.commons" % "commons-lang3" % "3.13.0"

  val commonsCodec = "commons-codec" % "commons-codec" % "1.16.0"

  val apacheHttpClient = "org.apache.httpcomponents.client5" % "httpclient5" % "5.2.1"

  val dropboxSDK = "com.dropbox.core" % "dropbox-core-sdk" % "5.4.5"

  val postgresqlDeps = "org.postgresql" % "postgresql" % "42.5.4"

  val mysqlDeps = "com.mysql" % "mysql-connector-j" % "8.1.0-rawlabs"

  val mssqlDeps = "com.microsoft.sqlserver" % "mssql-jdbc" % "7.0.0.jre10"

  val snowflakeDeps = "net.snowflake" % "snowflake-jdbc" % "3.13.33"

  val icuDeps = "com.ibm.icu" % "icu4j" % "73.2"

  val poiDeps = Seq(
    "org.apache.poi" % "poi" % "5.2.3",
    "org.apache.poi" % "poi-ooxml" % "5.2.3",
    "org.apache.poi" % "poi-ooxml-lite" % "5.2.3"
  )

  val jwtApi = "io.jsonwebtoken" % "jjwt-api" % "0.11.5"

  val jwtImpl = "io.jsonwebtoken" % "jjwt-impl" % "0.11.5"

  val jwtCore = "com.github.jwt-scala" %% "jwt-core" % "9.4.4-rawlabs"

  val springCore = "org.springframework" % "spring-core" % "5.3.13"

}<|MERGE_RESOLUTION|>--- conflicted
+++ resolved
@@ -8,13 +8,9 @@
   val rawClientVersion = IO.read(new File("../client/version")).trim
   val rawClient = "com.raw-labs" %% "raw-client" % rawClientVersion
 
-<<<<<<< HEAD
   val rawSnapiParserVersion = IO.read(new File("../snapi-parser/version")).trim
   val rawSnapiParser = "com.raw-labs" %% "raw-snapi-parser" % rawSnapiParserVersion
 
-  val scalaLoggingVersion = IO.read(new File("../deps/scala-logging/version")).trim
-=======
->>>>>>> c0ae9a43
   val kiamaVersion = IO.read(new File("../deps/kiama/version")).trim
 
   val aws =
