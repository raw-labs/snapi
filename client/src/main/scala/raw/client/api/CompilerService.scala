--- conflicted
+++ resolved
@@ -88,7 +88,6 @@
     )
   }
 
-<<<<<<< HEAD
   def polyglotValueToRawValue(v: Value, t: RawType): RawValue = {
     if (t.triable) {
       if (v.isException) {
@@ -219,9 +218,6 @@
       }
     }
   }
-
-=======
->>>>>>> d564e084
 }
 
 trait CompilerService extends RawService {
