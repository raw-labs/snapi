/*
 * Copyright 2023 RAW Labs S.A.
 *
 * Use of this software is governed by the Business Source License
 * included in the file licenses/BSL.txt.
 *
 * As of the Change Date specified in that file, in accordance with
 * the Business Source License, use of this software will be governed
 * by the Apache License, Version 2.0, included in the file
 * licenses/APL.txt.
 */

package raw.compiler.snapi.truffle.compiler;

//import static raw.runtime.truffle.RawOptions.OUTPUT_FORMAT;

import com.oracle.truffle.api.frame.FrameDescriptor;
import com.oracle.truffle.api.nodes.RootNode;
import raw.compiler.base.source.Type;
import raw.compiler.common.source.Exp;
import raw.compiler.common.source.SourceProgram;
import raw.compiler.common.source.VoidType;
import raw.compiler.rql2.ProgramContext;
import raw.compiler.rql2.Tree;
//import raw.compiler.rql2.builtin.BinaryPackage;
//import raw.compiler.rql2.builtin.CsvPackage;
//import raw.compiler.rql2.builtin.JsonPackage;
//import raw.compiler.rql2.builtin.StringPackage;
import raw.compiler.rql2.source.*;
//import raw.compiler.rql2output.truffle.builtin.CsvWriter;
//import raw.compiler.rql2output.truffle.builtin.JsonWriter;
//import raw.compiler.rql2output.truffle.builtin.TruffleBinaryWriter;
import raw.client.api.Entrypoint;
import raw.runtime.truffle.ExpressionNode;
import raw.runtime.truffle.RawLanguage;
import raw.runtime.truffle.StatementNode;
import raw.runtime.truffle.ast.ProgramExpressionNode;
//import raw.runtime.truffle.ast.ProgramStatementNode;
import raw.runtime.truffle.ast.controlflow.ExpBlockNode;
//import raw.runtime.truffle.ast.io.binary.BinaryWriterNode;
//import raw.runtime.truffle.ast.io.csv.writer.CsvIterableWriterNode;
//import raw.runtime.truffle.ast.io.csv.writer.CsvListWriterNode;
//import raw.runtime.truffle.ast.io.json.writer.JsonWriterNodeGen;
//import raw.runtime.truffle.runtime.exceptions.RawTruffleInternalErrorException;
//import raw.runtime.truffle.runtime.exceptions.RawTruffleRuntimeException;
//import scala.Option;
import scala.collection.JavaConverters;

public class TruffleEmit {
  private static final String WINDOWS_LINE_ENDING = "raw.compiler.windows-line-ending";

  public static Entrypoint doEmit(
      SourceProgram program,
      RawLanguage language,
      raw.compiler.base.ProgramContext programContext) {
    ProgramContext ctx = (raw.compiler.rql2.ProgramContext) programContext;
    Tree tree = new Tree(program, true, ctx);
    SnapiTruffleEmitter emitter = new SnapiTruffleEmitter(tree, language, ctx);
    Rql2Program prog = (Rql2Program) tree.root();
<<<<<<< HEAD
//    Type dataType = tree.analyzer().tipe(prog.me().get());
=======
//    Type dataType = prog.me().isDefined() ? tree.analyzer().tipe(prog.me().get()) : new VoidType();
>>>>>>> 214eccb5
//    String outputFormat =
//        ctx.runtimeContext()
//            .environment()
//            .options()
//            .getOrElse(
//                "output-format",
//                () -> ctx.compilerContext().settings().getString(OUTPUT_FORMAT, true));
//
//    switch (outputFormat) {
//      case "csv":
//        if (!CsvPackage.outputWriteSupport(dataType))
//          throw new RawTruffleRuntimeException("unsupported type");
//        break;
//      case "json":
//        if (!JsonPackage.outputWriteSupport(dataType))
//          throw new RawTruffleRuntimeException("unsupported type");
//        break;
//      case "text":
//        if (!StringPackage.outputWriteSupport(dataType))
//          throw new RawTruffleRuntimeException("unsupported type");
//        break;
//      case "binary":
//        if (!BinaryPackage.outputWriteSupport(dataType))
//          throw new RawTruffleRuntimeException("unsupported type");
//        break;
//      case null:
//      case "":
//        break;
//      default:
//        throw new RawTruffleRuntimeException("unknown output format");
//    }

    Exp bodyExp = (prog.me().isDefined()) ? prog.me().get() : new IntConst("0");
    emitter.addScope();
    StatementNode[] functionDeclarations =
        JavaConverters.asJavaCollection(prog.methods()).stream()
            .map(emitter::emitMethod)
            .toArray(StatementNode[]::new);
    ExpressionNode body = emitter.recurseExp(bodyExp);
    ExpressionNode bodyExpNode =
        functionDeclarations.length != 0 ? new ExpBlockNode(functionDeclarations, body) : body;

    FrameDescriptor frameDescriptor = emitter.dropScope();
    RootNode rootNode;
    rootNode = new ProgramExpressionNode(language, frameDescriptor, bodyExpNode);
    return new TruffleEntrypoint(rootNode, frameDescriptor);
  }
}<|MERGE_RESOLUTION|>--- conflicted
+++ resolved
@@ -12,43 +12,22 @@
 
 package raw.compiler.snapi.truffle.compiler;
 
-//import static raw.runtime.truffle.RawOptions.OUTPUT_FORMAT;
-
 import com.oracle.truffle.api.frame.FrameDescriptor;
 import com.oracle.truffle.api.nodes.RootNode;
-import raw.compiler.base.source.Type;
 import raw.compiler.common.source.Exp;
 import raw.compiler.common.source.SourceProgram;
-import raw.compiler.common.source.VoidType;
 import raw.compiler.rql2.ProgramContext;
 import raw.compiler.rql2.Tree;
-//import raw.compiler.rql2.builtin.BinaryPackage;
-//import raw.compiler.rql2.builtin.CsvPackage;
-//import raw.compiler.rql2.builtin.JsonPackage;
-//import raw.compiler.rql2.builtin.StringPackage;
 import raw.compiler.rql2.source.*;
-//import raw.compiler.rql2output.truffle.builtin.CsvWriter;
-//import raw.compiler.rql2output.truffle.builtin.JsonWriter;
-//import raw.compiler.rql2output.truffle.builtin.TruffleBinaryWriter;
 import raw.client.api.Entrypoint;
 import raw.runtime.truffle.ExpressionNode;
 import raw.runtime.truffle.RawLanguage;
 import raw.runtime.truffle.StatementNode;
 import raw.runtime.truffle.ast.ProgramExpressionNode;
-//import raw.runtime.truffle.ast.ProgramStatementNode;
 import raw.runtime.truffle.ast.controlflow.ExpBlockNode;
-//import raw.runtime.truffle.ast.io.binary.BinaryWriterNode;
-//import raw.runtime.truffle.ast.io.csv.writer.CsvIterableWriterNode;
-//import raw.runtime.truffle.ast.io.csv.writer.CsvListWriterNode;
-//import raw.runtime.truffle.ast.io.json.writer.JsonWriterNodeGen;
-//import raw.runtime.truffle.runtime.exceptions.RawTruffleInternalErrorException;
-//import raw.runtime.truffle.runtime.exceptions.RawTruffleRuntimeException;
-//import scala.Option;
 import scala.collection.JavaConverters;
 
 public class TruffleEmit {
-  private static final String WINDOWS_LINE_ENDING = "raw.compiler.windows-line-ending";
-
   public static Entrypoint doEmit(
       SourceProgram program,
       RawLanguage language,
@@ -57,42 +36,6 @@
     Tree tree = new Tree(program, true, ctx);
     SnapiTruffleEmitter emitter = new SnapiTruffleEmitter(tree, language, ctx);
     Rql2Program prog = (Rql2Program) tree.root();
-<<<<<<< HEAD
-//    Type dataType = tree.analyzer().tipe(prog.me().get());
-=======
-//    Type dataType = prog.me().isDefined() ? tree.analyzer().tipe(prog.me().get()) : new VoidType();
->>>>>>> 214eccb5
-//    String outputFormat =
-//        ctx.runtimeContext()
-//            .environment()
-//            .options()
-//            .getOrElse(
-//                "output-format",
-//                () -> ctx.compilerContext().settings().getString(OUTPUT_FORMAT, true));
-//
-//    switch (outputFormat) {
-//      case "csv":
-//        if (!CsvPackage.outputWriteSupport(dataType))
-//          throw new RawTruffleRuntimeException("unsupported type");
-//        break;
-//      case "json":
-//        if (!JsonPackage.outputWriteSupport(dataType))
-//          throw new RawTruffleRuntimeException("unsupported type");
-//        break;
-//      case "text":
-//        if (!StringPackage.outputWriteSupport(dataType))
-//          throw new RawTruffleRuntimeException("unsupported type");
-//        break;
-//      case "binary":
-//        if (!BinaryPackage.outputWriteSupport(dataType))
-//          throw new RawTruffleRuntimeException("unsupported type");
-//        break;
-//      case null:
-//      case "":
-//        break;
-//      default:
-//        throw new RawTruffleRuntimeException("unknown output format");
-//    }
 
     Exp bodyExp = (prog.me().isDefined()) ? prog.me().get() : new IntConst("0");
     emitter.addScope();
