--- conflicted
+++ resolved
@@ -85,12 +85,8 @@
       }
       case Rql2TypeWithProperties v when v.props().isEmpty() -> {
         ExpressionNode result =  switch (v){
-<<<<<<< HEAD
           case Rql2AnyType ignored -> AnyParseJsonNodeGen.create();
-          case Rql2ListType r ->{
-=======
           case Rql2ListType r -> {
->>>>>>> 7d07d8b8
             ProgramExpressionNode child = recurse((Rql2TypeWithProperties)r.innerType(), lang);
             yield new ListParseJsonNode(
                     (Rql2TypeWithProperties)r.innerType(),
