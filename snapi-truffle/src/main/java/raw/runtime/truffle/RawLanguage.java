--- conflicted
+++ resolved
@@ -34,7 +34,6 @@
 import raw.compiler.common.source.SourceProgram;
 import raw.compiler.rql2.*;
 import raw.compiler.rql2.source.InternalSourcePrettyPrinter;
-import raw.compiler.rql2.source.Rql2Method;
 import raw.compiler.rql2.source.Rql2Program;
 import raw.compiler.snapi.truffle.compiler.TruffleEmit;
 import raw.inferrer.api.InferrerService;
@@ -111,55 +110,6 @@
     String source = request.getSource().getCharacters().toString();
 
     // Parse and validate
-<<<<<<< HEAD
-    RuntimeContext runtimeContext =
-        new RuntimeContext(context.getSourceContext(), rawSettings, programEnvironment);
-    CompilerContext compilerContext =
-        new CompilerContext(
-            "rql2-truffle",
-            context.getUser(),
-            context.getInferrer(),
-            context.getSourceContext(),
-            new Some<>(classLoader),
-            rawSettings);
-    ProgramContext programContext = new Rql2ProgramContext(runtimeContext, compilerContext);
-    // If we are in staged compiler mode, use the internal parser.
-    boolean frontend =
-        !context.getEnv().getOptions().get(RawOptions.STAGED_COMPILER_KEY).equalsIgnoreCase("true");
-    TreeWithPositions tree = new TreeWithPositions(source, false, frontend, programContext);
-    if (tree.valid()) {
-      Rql2Program inputProgram = (Rql2Program) tree.root();
-      SourceProgram outputProgram = transpile(inputProgram, programContext);
-      Entrypoint entrypoint = TruffleEmit.doEmit(outputProgram, this, programContext);
-      RootNode rootNode = (RootNode) entrypoint.target();
-      JavaConverters.asJavaCollection(inputProgram.methods()).stream()
-          .map(m -> (Rql2Method) m)
-          .forEach(
-              m -> {
-                try {
-                  bindings.writeMember(
-                      context.getPolyglotBindings(),
-                      "@type:" + m.i().idn(),
-                      InternalSourcePrettyPrinter.format(tree.analyzer().idnType(m.i())));
-                } catch (UnsupportedMessageException
-                    | UnknownIdentifierException
-                    | UnsupportedTypeException e) {
-                  throw new RuntimeException(e);
-                }
-              });
-      if (tree.rootType().isDefined()) {
-        Type outputType = tree.rootType().get();
-        bindings.writeMember(
-            context.getPolyglotBindings(), "@type", InternalSourcePrettyPrinter.format(outputType));
-      } else {
-        if (bindings.isMemberExisting(context.getPolyglotBindings(), "@type"))
-          bindings.removeMember(context.getPolyglotBindings(), "@type");
-      }
-      return rootNode.getCallTarget();
-    } else {
-      throw new RawTruffleValidationException(
-          JavaConverters.seqAsJavaList(tree.errors()).stream().map(e -> (ErrorMessage) e).toList());
-=======
     try {
       // If we are in staged compiler mode, use the internal parser.
       boolean frontend = true;
@@ -214,7 +164,6 @@
                               new ErrorRange(ex.position(), ex.position())))
                       .asScala()
                       .toList())));
->>>>>>> c0ae9a43
     }
   }
 
