--- conflicted
+++ resolved
@@ -154,18 +154,6 @@
       } else {
         throw new RawTruffleValidationException(JavaConverters.seqAsJavaList(tree.errors()));
       }
-<<<<<<< HEAD
-    } catch (CompilerParserException ex) {
-      throw new RawTruffleValidationException(
-          java.util.Collections.singletonList(
-              new ErrorMessage(
-                  ex.getMessage(),
-                  JavaConverters.asScalaBufferConverter(
-                          java.util.Collections.singletonList(
-                              new ErrorRange(ex.position(), ex.position())))
-                      .asScala()
-                      .toList())));
-=======
     } catch (RuntimeException e) {
       if (e.getCause() instanceof CompilerParserException) {
         CompilerParserException ex = (CompilerParserException) e.getCause();
@@ -181,7 +169,6 @@
       } else {
         throw e;
       }
->>>>>>> origin/main
     }
   }
 
