--- conflicted
+++ resolved
@@ -20,7 +20,6 @@
 import java.io.FileInputStream;
 import java.io.FileNotFoundException;
 import raw.runtime.truffle.ExpressionNode;
-import raw.runtime.truffle.RawLanguage;
 import raw.runtime.truffle.runtime.exceptions.BreakException;
 import raw.runtime.truffle.runtime.exceptions.RawTruffleRuntimeException;
 import raw.runtime.truffle.runtime.function.FunctionExecuteNodes;
@@ -73,7 +72,6 @@
 
   @Override
   public Object executeGeneric(VirtualFrame frame) {
-    RawLanguage language = RawLanguage.get(this);
     Object row = null;
     JoinComputeNext computeNext = (JoinComputeNext) frame.getAuxiliarySlot(computeNextSlot);
     if (computeNext.getLeftRow() == null || computeNext.getRightRow() == null) {
@@ -93,11 +91,7 @@
         if (computeNext.getReadRight() < computeNext.getSpilledRight()) {
           computeNext.setRightRow(
               kryoReadNode.execute(
-<<<<<<< HEAD
-                  this, language, computeNext.getKryoRight(), computeNext.getRightRowType()));
-=======
                   this, computeNext.getKryoRight(), computeNext.getRightRowType()));
->>>>>>> 4d34f8f3
           boolean pass;
           if (computeNext.getReshapeBeforePredicate()) {
             row =
