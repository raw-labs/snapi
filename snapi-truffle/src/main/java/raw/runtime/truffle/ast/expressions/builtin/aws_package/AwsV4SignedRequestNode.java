--- conflicted
+++ resolved
@@ -125,7 +125,6 @@
       @Cached(inline = true) ListNodes.SortNode sortNode,
       @Cached(inline = true) ListNodes.SizeNode sizeNode,
       @Cached(inline = true) ListNodes.GetNode getNode,
-<<<<<<< HEAD
       @Cached(inline = true) RecordNodes.AddPropNode addPropNode,
       @Cached(inline = true) RecordNodes.GetValueNode getValueNode) {
 
@@ -184,9 +183,9 @@
 
     Object[] allHeaders = new Object[allHeadersSize];
 
-    for (int i = 0; i < allHeaders.length; i++) {
-      allHeaders[i] = getNode.execute(this, headers, i);
-    }
+      for (int i = 0; i < headersSize; i++) {
+        allHeaders[i] = getNode.execute(this, headers, i);
+      }
 
     allHeaders[headersSize] = RawLanguage.get(this).createPureRecord();
     allHeaders[headersSize] = addPropNode.execute(this, allHeaders[headersSize], "_1", "host");
@@ -324,187 +323,6 @@
                 new LocationKVSetting(requestHeaders.result())));
 
     if (!bodyString.isEmpty()) {
-=======
-      @CachedLibrary(limit = "2") InteropLibrary records) {
-    try {
-      Instant t = Instant.now();
-      String amzdate = formatterWithTimeZone().format(t);
-      String datestamp = getDateFormatter().format(t);
-
-      // Task 1: create canonical request with all request settings: method, canonicalUri,
-      // canonicalQueryString etc.
-      VectorBuilder<Tuple2<String, String>> urlParamsVec = new VectorBuilder<>();
-      StringBuilder canonicalQueryBuilder = new StringBuilder();
-
-      Object urlParamsSorted = sortNode.execute(this, urlParams);
-
-      for (int i = 0; i < sizeNode.execute(this, urlParamsSorted); i++) {
-        canonicalQueryBuilder
-            .append(
-                URLEncoder.encode(
-                    (String) records.readMember(getNode.execute(this, urlParamsSorted, i), "_1"),
-                    StandardCharsets.UTF_8))
-            .append("=")
-            .append(
-                URLEncoder.encode(
-                    (String) records.readMember(getNode.execute(this, urlParamsSorted, i), "_2"),
-                    StandardCharsets.UTF_8))
-            .append("&");
-        urlParamsVec.$plus$eq(
-            new Tuple2<>(
-                (String) records.readMember(getNode.execute(this, urlParamsSorted, i), "_1"),
-                (String) records.readMember(getNode.execute(this, urlParamsSorted, i), "_2")));
-      }
-      // remove last '&'
-      if (!canonicalQueryBuilder.isEmpty()) {
-        canonicalQueryBuilder.deleteCharAt(canonicalQueryBuilder.length() - 1);
-      }
-
-      // Create the canonical headers and signed headers.
-      // Header names must be trimmed and lowercase, and sorted in code point order from
-      // low to high. Note that there is a trailing \n.
-      // Note: The request can include any headers; canonical_headers and signed_headers lists
-      // those that you want to be included in the hash of the request. "Host" and
-      // "x-amz-date" are
-      // always required.
-      StringBuilder canonicalHeadersBuilder = new StringBuilder();
-      StringBuilder signedHeadersBuilder = new StringBuilder();
-      VectorBuilder<Tuple2<String, String>> headersParamsVec = new VectorBuilder<>();
-
-      int headersSize = (int) sizeNode.execute(this, headers);
-      // Adding space for host and "x-amz-date", "host" and "x-amz-security-token" if it is
-      // defined
-      int allHeadersSize = headersSize + 2;
-      if (!sessionToken.isEmpty()) allHeadersSize++;
-
-      Object[] allHeaders = new Object[allHeadersSize];
-
-      for (int i = 0; i < headersSize; i++) {
-        allHeaders[i] = getNode.execute(this, headers, i);
-      }
-
-      allHeaders[headersSize] = RawLanguage.get(this).createRecord();
-      records.writeMember(allHeaders[headersSize], "_1", "host");
-      records.writeMember(allHeaders[headersSize], "_2", host);
-
-      allHeaders[headersSize + 1] = RawLanguage.get(this).createRecord();
-      records.writeMember(allHeaders[headersSize + 1], "_1", "x-amz-date");
-      records.writeMember(allHeaders[headersSize + 1], "_2", amzdate);
-
-      if (!sessionToken.isEmpty()) {
-        allHeaders[headersSize + 2] = RawLanguage.get(this).createRecord();
-        records.writeMember(allHeaders[headersSize + 2], "_1", "x-amz-security-token");
-        records.writeMember(allHeaders[headersSize + 2], "_2", sessionToken);
-      }
-
-      Object sortedHeaders = sortNode.execute(this, new ObjectList(allHeaders));
-
-      for (int i = 0; i < sizeNode.execute(this, sortedHeaders); i++) {
-        canonicalHeadersBuilder
-            .append(
-                ((String) records.readMember(getNode.execute(this, sortedHeaders, i), "_1"))
-                    .toLowerCase())
-            .append(":")
-            .append((String) records.readMember(getNode.execute(this, sortedHeaders, i), "_2"))
-            .append("\n");
-        signedHeadersBuilder
-            .append(
-                ((String) records.readMember(getNode.execute(this, sortedHeaders, i), "_1"))
-                    .toLowerCase())
-            .append(";");
-      }
-
-      for (int i = 0; i < sizeNode.execute(this, headers); i++) {
-        headersParamsVec.$plus$eq(
-            new Tuple2<>(
-                ((String) records.readMember(getNode.execute(this, headers, i), "_1"))
-                    .toLowerCase(),
-                (String) records.readMember(getNode.execute(this, headers, i), "_2")));
-      }
-
-      if (!signedHeadersBuilder.isEmpty()) {
-        signedHeadersBuilder.deleteCharAt(signedHeadersBuilder.length() - 1);
-      }
-
-      // List of signed headers: lists the headers in the canonical_headers list, delimited
-      // with
-      // ";".
-      String signedHeaders = signedHeadersBuilder.toString();
-
-      String payloadHash =
-          toHexString(getSha256Digest().digest(bodyString.getBytes(StandardCharsets.UTF_8)));
-
-      String canonicalRequest =
-          method
-              + "\n"
-              + path
-              + "\n"
-              + canonicalQueryBuilder
-              + "\n"
-              + canonicalHeadersBuilder
-              + "\n"
-              + signedHeadersBuilder
-              + "\n"
-              + payloadHash;
-
-      // Task 2: create string to sign
-      // Match the algorithm to the hashing algorithm you use, either SHA-1 or SHA-256
-      // (recommended).
-
-      String algorithm = "AWS4-HMAC-SHA256";
-      String credentialScope = datestamp + "/" + region + "/" + service + "/" + "aws4_request";
-
-      String stringToSign =
-          algorithm
-              + "\n"
-              + amzdate
-              + "\n"
-              + credentialScope
-              + "\n"
-              + toHexString(
-                  getSha256Digest().digest(canonicalRequest.getBytes(StandardCharsets.UTF_8)));
-
-      // Task 3: calculate the signature using amazon java example function.
-      byte[] signingKey = getSignatureKey(secretKey, datestamp, region, service);
-      String signature = toHexString(hmacSHA256(stringToSign, signingKey));
-
-      // Task 4: Finally create request using signing information.
-      String authorizationHeader =
-          algorithm
-              + " "
-              + "Credential="
-              + key
-              + "/"
-              + credentialScope
-              + ", "
-              + "SignedHeaders="
-              + signedHeaders
-              + ", "
-              + "Signature="
-              + signature;
-
-      VectorBuilder<Tuple2<String, String>> newHeaders = new VectorBuilder<>();
-      newHeaders.$plus$eq(new Tuple2<>("x-amz-date", amzdate));
-      newHeaders.$plus$eq(new Tuple2<>("Authorization", authorizationHeader));
-      if (!sessionToken.isEmpty()) {
-        newHeaders.$plus$eq(new Tuple2<>("x-amz-security-token", sessionToken));
-      }
-
-      VectorBuilder<Tuple2<String, String>> requestHeaders =
-          newHeaders.$plus$plus$eq(headersParamsVec.result());
-
-      // host is added automatically
-      Map<LocationSettingKey, LocationSettingValue> map = new HashMap<>();
-      map =
-          map.$plus(
-              Tuple2.apply(
-                  new LocationSettingKey("http-method"), new LocationStringSetting(method)));
-      map =
-          map.$plus(
-              Tuple2.apply(
-                  new LocationSettingKey("http-args"),
-                  new LocationKVSetting(urlParamsVec.result())));
->>>>>>> 2f86003a
       map =
           map.$plus(
               Tuple2.apply(
