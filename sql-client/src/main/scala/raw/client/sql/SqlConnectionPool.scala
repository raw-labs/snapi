/*
 * Copyright 2023 RAW Labs S.A.
 *
 * Use of this software is governed by the Business Source License
 * included in the file licenses/BSL.txt.
 *
 * As of the Change Date specified in that file, in accordance with
 * the Business Source License, use of this software will be governed
 * by the Apache License, Version 2.0, included in the file
 * licenses/APL.txt.
 */

package raw.client.sql
<<<<<<< HEAD
import com.zaxxer.hikari.pool.HikariPool.PoolInitializationException
import com.zaxxer.hikari.{HikariConfig, HikariDataSource}
import raw.utils.{AuthenticatedUser, RawException, RawSettings}
=======
import com.typesafe.scalalogging.StrictLogging
import com.zaxxer.hikari.pool.HikariPool.PoolInitializationException
import com.zaxxer.hikari.{HikariConfig, HikariDataSource}
import raw.utils.{AuthenticatedUser, RawConcurrentHashMap, RawException, RawSettings}
>>>>>>> fa81a9d5

import java.sql.SQLException
import java.util.concurrent.TimeUnit
import scala.collection.mutable

//class SqlClientMissingCredentialsException(cause: Throwable) extends RawException("add credentials to use SQL", cause)
class SqlClientMissingCredentialsException(cause: Throwable)
    extends RawException("to properly execute SQL queries, first add credentials", cause)

<<<<<<< HEAD
class SqlConnectionPool(settings: RawSettings) {
=======
class SqlConnectionPool(settings: RawSettings) extends StrictLogging {
>>>>>>> fa81a9d5

  private val pools = mutable.Map.empty[String, HikariDataSource]

  // Default pool for users that do not have a DB yet
  val defaultPool = {
    val config = new HikariConfig()
    val defaultDB = settings.getString("raw.creds.jdbc.fdw.default.db")
    val defaultDBHost = settings.getString("raw.creds.jdbc.fdw.default.host")
    val defaultDBPort = settings.getInt("raw.creds.jdbc.fdw.default.port")
    config.setJdbcUrl(s"jdbc:postgresql://$defaultDBHost:$defaultDBPort/$defaultDB")
    config.setMaximumPoolSize(settings.getInt("raw.client.sql.default-pool.max-connections"))
    config.setMinimumIdle(settings.getInt("raw.client.sql.default-pool.min-idle"))
    config.setMaxLifetime(settings.getDuration("raw.client.sql.default-pool.max-lifetime", TimeUnit.MILLISECONDS))
    config.setIdleTimeout(settings.getDuration("raw.client.sql.default-pool.idle-timeout", TimeUnit.MILLISECONDS))
    config.setConnectionTimeout(
      settings.getDuration("raw.client.sql.pool.connection-timeout", TimeUnit.MILLISECONDS)
    )
    config.setUsername(settings.getString("raw.creds.jdbc.fdw.default.user"))
    config.setPassword(settings.getString("raw.creds.jdbc.fdw.default.password"))
    new HikariDataSource(config)
  }

  private val defaultPoolsLastTime = new RawConcurrentHashMap[String, (String, Long)]()
  private val expiration = settings.getDuration("raw.client.sql.default-pool.expiration-time")

  private val dbHost = settings.getString("raw.creds.jdbc.fdw.host")
  private val dbPort = settings.getInt("raw.creds.jdbc.fdw.port")
  private val readOnlyUser = settings.getString("raw.creds.jdbc.fdw.user")
  private val password = settings.getString("raw.creds.jdbc.fdw.password")

  // Default pool for the users that haven't registered a credential yet.
  private val defaultPool: HikariDataSource = {
    val config = new HikariConfig()
    val defaultDB = settings.getString("raw.creds.jdbc.fdw.default.db")
    val defaultDBHost = settings.getString("raw.creds.jdbc.fdw.default.host")
    val defaultDBPort = settings.getInt("raw.creds.jdbc.fdw.default.port")
    config.setJdbcUrl(s"jdbc:postgresql://$defaultDBHost:$defaultDBPort/$defaultDB")
    // (CTM)
    config.setMaximumPoolSize(settings.getInt("raw.client.sql.pool.max-connections"))
    config.setMaxLifetime(settings.getDuration("raw.client.sql.pool.max-lifetime", TimeUnit.MILLISECONDS))
    config.setIdleTimeout(settings.getDuration("raw.client.sql.pool.idle-timeout", TimeUnit.MILLISECONDS))
    config.setConnectionTimeout(
      settings.getDuration("raw.client.sql.pool.connection-timeout", TimeUnit.MILLISECONDS)
    )

    new HikariDataSource(config)
  }

  @throws[SQLException]
  def getConnection(user: AuthenticatedUser): java.sql.Connection = {
    val db = user.uid.toString().replace("-", "_")
    // Checking if the user used the default pool recently
    defaultPoolsLastTime.get(db) match {
      case Some((_, lastTime)) if (System.currentTimeMillis() - lastTime) < expiration.toMillis =>
        logger.debug(s"Reusing default pool for user $db")
        return defaultPool.getConnection
      case _ =>
    }

    val userPool = pools.get(db) match {
      case Some(pool) => pool
      case None =>
        logger.debug(s"Checking user DB $db")
        val config = new HikariConfig()
        config.setJdbcUrl(s"jdbc:postgresql://$dbHost:$dbPort/$db")
        config.setMaximumPoolSize(settings.getInt("raw.client.sql.pool.max-connections"))
        config.setMinimumIdle(0)
        config.setIdleTimeout(settings.getDuration("raw.client.sql.pool.idle-timeout", TimeUnit.MILLISECONDS))
        config.setMaxLifetime(settings.getDuration("raw.client.sql.pool.max-lifetime", TimeUnit.MILLISECONDS))
        config.setConnectionTimeout(
          settings.getDuration("raw.client.sql.pool.connection-timeout", TimeUnit.MILLISECONDS)
        )
        config.setUsername(readOnlyUser)
        config.setPassword(password)
        try {
          val pool = new HikariDataSource(config)
<<<<<<< HEAD
=======
          // remove the key from the map, we will now connect only to the user DB
          logger.debug(s"Connected to user deleting default entry for $db")
          defaultPoolsLastTime.remove(db)
>>>>>>> fa81a9d5
          pools.put(db, pool)
          pool
        } catch {
          case hikariException: PoolInitializationException => hikariException.getCause match {
              case sqlException: SQLException => sqlException.getSQLState match {
                  case "3D000" =>
<<<<<<< HEAD
                    // We get that when the database does not exist. We throw a more explicit exception.
                    return defaultPool.getConnection // return default pool
=======
                    logger.debug(s"user $db not up yet, using default pool for now.")
                    // Put a new value in the map to avoid checking if the user DB until expiration time
                    defaultPoolsLastTime.put(db, (db, System.currentTimeMillis()))
                    defaultPool
>>>>>>> fa81a9d5
                  case _ => throw hikariException
                }
              case e: Throwable => throw e
            }
<<<<<<< HEAD
          case e: Throwable => throw e
=======
>>>>>>> fa81a9d5
        }
    }
    userPool.getConnection
  }

}<|MERGE_RESOLUTION|>--- conflicted
+++ resolved
@@ -11,16 +11,10 @@
  */
 
 package raw.client.sql
-<<<<<<< HEAD
-import com.zaxxer.hikari.pool.HikariPool.PoolInitializationException
-import com.zaxxer.hikari.{HikariConfig, HikariDataSource}
-import raw.utils.{AuthenticatedUser, RawException, RawSettings}
-=======
 import com.typesafe.scalalogging.StrictLogging
 import com.zaxxer.hikari.pool.HikariPool.PoolInitializationException
 import com.zaxxer.hikari.{HikariConfig, HikariDataSource}
 import raw.utils.{AuthenticatedUser, RawConcurrentHashMap, RawException, RawSettings}
->>>>>>> fa81a9d5
 
 import java.sql.SQLException
 import java.util.concurrent.TimeUnit
@@ -30,11 +24,7 @@
 class SqlClientMissingCredentialsException(cause: Throwable)
     extends RawException("to properly execute SQL queries, first add credentials", cause)
 
-<<<<<<< HEAD
-class SqlConnectionPool(settings: RawSettings) {
-=======
 class SqlConnectionPool(settings: RawSettings) extends StrictLogging {
->>>>>>> fa81a9d5
 
   private val pools = mutable.Map.empty[String, HikariDataSource]
 
@@ -65,24 +55,6 @@
   private val readOnlyUser = settings.getString("raw.creds.jdbc.fdw.user")
   private val password = settings.getString("raw.creds.jdbc.fdw.password")
 
-  // Default pool for the users that haven't registered a credential yet.
-  private val defaultPool: HikariDataSource = {
-    val config = new HikariConfig()
-    val defaultDB = settings.getString("raw.creds.jdbc.fdw.default.db")
-    val defaultDBHost = settings.getString("raw.creds.jdbc.fdw.default.host")
-    val defaultDBPort = settings.getInt("raw.creds.jdbc.fdw.default.port")
-    config.setJdbcUrl(s"jdbc:postgresql://$defaultDBHost:$defaultDBPort/$defaultDB")
-    // (CTM)
-    config.setMaximumPoolSize(settings.getInt("raw.client.sql.pool.max-connections"))
-    config.setMaxLifetime(settings.getDuration("raw.client.sql.pool.max-lifetime", TimeUnit.MILLISECONDS))
-    config.setIdleTimeout(settings.getDuration("raw.client.sql.pool.idle-timeout", TimeUnit.MILLISECONDS))
-    config.setConnectionTimeout(
-      settings.getDuration("raw.client.sql.pool.connection-timeout", TimeUnit.MILLISECONDS)
-    )
-
-    new HikariDataSource(config)
-  }
-
   @throws[SQLException]
   def getConnection(user: AuthenticatedUser): java.sql.Connection = {
     val db = user.uid.toString().replace("-", "_")
@@ -111,35 +83,23 @@
         config.setPassword(password)
         try {
           val pool = new HikariDataSource(config)
-<<<<<<< HEAD
-=======
           // remove the key from the map, we will now connect only to the user DB
           logger.debug(s"Connected to user deleting default entry for $db")
           defaultPoolsLastTime.remove(db)
->>>>>>> fa81a9d5
           pools.put(db, pool)
           pool
         } catch {
           case hikariException: PoolInitializationException => hikariException.getCause match {
               case sqlException: SQLException => sqlException.getSQLState match {
                   case "3D000" =>
-<<<<<<< HEAD
-                    // We get that when the database does not exist. We throw a more explicit exception.
-                    return defaultPool.getConnection // return default pool
-=======
                     logger.debug(s"user $db not up yet, using default pool for now.")
                     // Put a new value in the map to avoid checking if the user DB until expiration time
                     defaultPoolsLastTime.put(db, (db, System.currentTimeMillis()))
                     defaultPool
->>>>>>> fa81a9d5
                   case _ => throw hikariException
                 }
               case e: Throwable => throw e
             }
-<<<<<<< HEAD
-          case e: Throwable => throw e
-=======
->>>>>>> fa81a9d5
         }
     }
     userPool.getConnection
