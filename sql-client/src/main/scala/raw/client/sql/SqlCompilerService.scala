--- conflicted
+++ resolved
@@ -61,7 +61,6 @@
         conn.close()
       }
     } catch {
-      case e: SqlClientMissingCredentialsException => GetProgramDescriptionFailure(mkError(source, e.getMessage))
       case e: SQLException => GetProgramDescriptionFailure(mkError(source, e))
       case e: SQLTimeoutException => GetProgramDescriptionFailure(mkError(source, e))
     }
@@ -121,7 +120,6 @@
         conn.close()
       }
     } catch {
-      case e: SqlClientMissingCredentialsException => ExecutionRuntimeFailure(e.getMessage)
       case e: SQLException => ExecutionRuntimeFailure(e.getMessage)
       case e: SQLTimeoutException => ExecutionRuntimeFailure(e.getMessage)
     }
@@ -291,7 +289,6 @@
           conn.close()
         }
       } catch {
-        case e: SqlClientMissingCredentialsException => ValidateResponse(mkError(source, e.getMessage))
         case e: SQLException => ValidateResponse(mkError(source, e))
         case e: SQLTimeoutException => ValidateResponse(mkError(source, e))
       }
@@ -308,64 +305,6 @@
       override def load(user: AuthenticatedUser): UserMetadataCache =
         new UserMetadataCache(user, connectionPool, settings)
     }
-<<<<<<< HEAD
-    items.toMap
-  }
-
-  private type Schema = Map[String, Map[String, String]]
-
-  private def getSchemas(environment: ProgramEnvironment): Map[String, Schema] = schemaCache.get(environment.user)
-
-  private val loader = new CacheLoader[AuthenticatedUser, Map[String, Schema]] {
-    override def load(key: AuthenticatedUser): Map[String, Schema] =
-      try {
-        val conn = connectionPool.getConnection(key)
-        val stmt = conn.createStatement()
-        case class Column(
-            tableSchema: String,
-            tableName: String,
-            columnName: String,
-            dataType: String,
-            isNullable: String
-        )
-        val items = mutable.ArrayBuffer.empty[Column]
-        try {
-          val rs = stmt.executeQuery(
-            "SELECT table_schema, table_name, column_name, data_type, is_nullable FROM information_schema.columns"
-          )
-          try {
-            while (rs.next()) {
-              val schemaName = rs.getString(1)
-              val tableName = rs.getString(2)
-              val columnName = rs.getString(3)
-              val dataType = rs.getString(4)
-              val isNullable = rs.getString(5)
-              val column = Column(schemaName, tableName, columnName, dataType, isNullable)
-              items += column
-            }
-          } finally {
-            rs.close()
-          }
-        } finally {
-          stmt.close()
-        }
-        conn.close()
-        items
-          .groupBy(_.tableSchema)
-          .mapValues(_.groupBy(_.tableName).mapValues(_.map(column => column.columnName -> column.dataType).toMap))
-      } catch {
-        case e: SqlClientMissingCredentialsException =>
-          logger.error(e.getMessage, e)
-          Map.empty
-        case e: SQLException =>
-          logger.error(e.getMessage, e)
-          Map.empty
-      }
-  }
-
-  private val schemaCache = {
-=======
->>>>>>> 4520123d
     CacheBuilder
       .newBuilder()
       .maximumSize(settings.getInt("raw.client.sql.metadata-cache.size"))
