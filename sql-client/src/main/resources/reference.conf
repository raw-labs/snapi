--- conflicted
+++ resolved
@@ -11,8 +11,6 @@
     idle-timeout = 30s
     connection-timeout = 30s
   }
-<<<<<<< HEAD
-=======
   # shared connection pool for all users that have not create credentials yet.
   default-pool {
     max-connections = 30
@@ -22,6 +20,5 @@
     connection-timeout = 30s
     expiration-time = 10s
   }
->>>>>>> fa81a9d5
 
 }