--- conflicted
+++ resolved
@@ -4,7 +4,6 @@
          xsi:schemaLocation="http://maven.apache.org/POM/4.0.0 http://maven.apache.org/xsd/maven-4.0.0.xsd">
     <modelVersion>4.0.0</modelVersion>
 
-<<<<<<< HEAD
     <properties>
         <maven.compiler.source>21</maven.compiler.source>
         <maven.compiler.target>21</maven.compiler.target>
@@ -12,17 +11,6 @@
         <raw-client.version>0.24.31+85-4b38dec9+20231102-1347-SNAPSHOT</raw-client.version>
         <raw-snapi-client.version>0.24.31+85-4b38dec9+20231102-1350-SNAPSHOT</raw-snapi-client.version>
         <raw-python-client.version>0.24.31+88-3ee33c80+20231102-1658-SNAPSHOT</raw-python-client.version>
-=======
-    <groupId>org.example</groupId>
-    <artifactId>raw-launcher</artifactId>
-    <version>1.0-SNAPSHOT</version>
-
-    <properties>
-        <maven.compiler.source>21</maven.compiler.source>
-        <maven.compiler.target>21</maven.compiler.target>
-        <language.version>0.24.29+5-4b4243df-SNAPSHOT</language.version>
-        <extensions.version>0.24.29+5-4b4243df-SNAPSHOT</extensions.version>
->>>>>>> 3c3b4427
     </properties>
 
     <groupId>com.raw-labs.com</groupId>
@@ -37,33 +25,19 @@
             <version>23.1.0</version>
         </dependency>
         <dependency>
-<<<<<<< HEAD
             <groupId>com.raw-labs</groupId>
             <artifactId>raw-client_2.12</artifactId>
             <version>${raw-client.version}</version>
-=======
-            <groupId>org.graalvm.polyglot</groupId>
-            <artifactId>python</artifactId>
-            <version>23.1.0</version>
-            <scope>runtime</scope>
-            <type>pom</type>
->>>>>>> 3c3b4427
         </dependency>
         <!-- Language Dependencies -->
         <dependency>
             <groupId>com.raw-labs</groupId>
-<<<<<<< HEAD
             <artifactId>raw-snapi-client_2.12</artifactId>
             <version>${raw-snapi-client.version}</version>
-=======
-            <artifactId>raw-language_2.12</artifactId>
-            <version>${language.version}</version>
->>>>>>> 3c3b4427
             <scope>runtime</scope>
         </dependency>
         <dependency>
             <groupId>com.raw-labs</groupId>
-<<<<<<< HEAD
             <artifactId>raw-python-client_2.12</artifactId>
             <version>${raw-python-client.version}</version>
             <scope>runtime</scope>
@@ -72,11 +46,8 @@
             <groupId>org.graalvm.polyglot</groupId>
             <artifactId>python</artifactId>
             <version>23.1.0</version>
+            <scope>runtime</scope>
             <type>pom</type>
-=======
-            <artifactId>raw-language-extensions_2.12</artifactId>
-            <version>${extensions.version}</version>
->>>>>>> 3c3b4427
             <scope>runtime</scope>
         </dependency>
         <!-- JLine Dependency -->
