<?xml version="1.0" encoding="UTF-8"?>
<project xmlns="http://maven.apache.org/POM/4.0.0"
         xmlns:xsi="http://www.w3.org/2001/XMLSchema-instance"
         xsi:schemaLocation="http://maven.apache.org/POM/4.0.0 http://maven.apache.org/xsd/maven-4.0.0.xsd">
    <modelVersion>4.0.0</modelVersion>

    <groupId>org.example</groupId>
<<<<<<< HEAD
    <artifactId>raw-launcher</artifactId>
    <version>1.0-SNAPSHOT</version>

    <properties>
        <maven.compiler.source>21</maven.compiler.source>
        <maven.compiler.target>21</maven.compiler.target>
=======
    <artifactId>raw-cli</artifactId>
    <version>0.24.29+5-4b4243df-SNAPSHOT</version>

    <properties>
        <maven.compiler.source>11</maven.compiler.source>
        <maven.compiler.target>11</maven.compiler.target>
        <language.version>0.24.29+5-4b4243df-SNAPSHOT</language.version>
        <extensions.version>0.24.29+5-4b4243df-SNAPSHOT</extensions.version>
>>>>>>> d70b6318
    </properties>

    <dependencies>
        <!-- GraalVM Polyglot Dependency -->
        <dependency>
            <groupId>org.graalvm.polyglot</groupId>
            <artifactId>polyglot</artifactId>
            <version>23.1.0</version>
        </dependency>
        <dependency>
            <groupId>org.graalvm.polyglot</groupId>
            <artifactId>python</artifactId>
            <version>23.1.0</version>
            <scope>runtime</scope>
            <type>pom</type>
        </dependency>
        <!-- Raw Language Dependencies -->
        <dependency>
            <groupId>com.raw-labs</groupId>
            <artifactId>raw-language_2.12</artifactId>
<<<<<<< HEAD
            <version>0.24.30</version>
            <scope>runtime</scope>
=======
            <version>${language.version}</version>
>>>>>>> d70b6318
        </dependency>
        <dependency>
            <groupId>com.raw-labs</groupId>
            <artifactId>raw-language-extensions_2.12</artifactId>
<<<<<<< HEAD
            <version>0.0.5</version>
            <scope>runtime</scope>
=======
            <version>${extensions.version}</version>
>>>>>>> d70b6318
        </dependency>
        <!-- JLine Dependency -->
        <dependency>
            <groupId>org.jline</groupId>
            <artifactId>jline-terminal</artifactId>
            <version>3.23.0</version>
        </dependency>
        <dependency>
            <groupId>org.jline</groupId>
            <artifactId>jline-terminal-jna</artifactId>
            <version>3.23.0</version>
        </dependency>
        <dependency>
            <groupId>org.jline</groupId>
            <artifactId>jline-reader</artifactId>
            <version>3.23.0</version>
        </dependency>
        <!-- Logger -->
        <dependency>
            <groupId>org.slf4j</groupId>
            <artifactId>slf4j-api</artifactId>
            <version>2.0.5</version>
        </dependency>
        <dependency>
            <groupId>org.slf4j</groupId>
            <artifactId>log4j-over-slf4j</artifactId>
            <version>2.0.5</version>
        </dependency>
        <dependency>
            <groupId>org.slf4j</groupId>
            <artifactId>jcl-over-slf4j</artifactId>
            <version>2.0.5</version>
        </dependency>
        <dependency>
            <groupId>org.slf4j</groupId>
            <artifactId>jul-to-slf4j</artifactId>
            <version>2.0.5</version>
        </dependency>
        <dependency>
            <groupId>ch.qos.logback</groupId>
            <artifactId>logback-core</artifactId>
            <version>1.4.11</version>
        </dependency>
        <dependency>
            <groupId>ch.qos.logback</groupId>
            <artifactId>logback-classic</artifactId>
            <version>1.4.11</version>
        </dependency>
        <!-- Test suite -->
        <dependency>
            <groupId>org.junit.jupiter</groupId>
            <artifactId>junit-jupiter-api</artifactId>
            <version>5.8.1</version>
            <scope>test</scope>
        </dependency>
        <dependency>
            <groupId>org.junit.jupiter</groupId>
            <artifactId>junit-jupiter-engine</artifactId>
            <version>5.8.1</version>
            <scope>test</scope>
        </dependency>

    </dependencies>

    <build>

        <plugins>
            <!-- Required to compile Java code -->
            <plugin>
                <groupId>org.apache.maven.plugins</groupId>
                <artifactId>maven-compiler-plugin</artifactId>
                <version>3.8.1</version>
            </plugin>
<!--            &lt;!&ndash; Create a JAR of the compiled classes &ndash;&gt;-->
<!--            <plugin>-->
<!--                <groupId>org.apache.maven.plugins</groupId>-->
<!--                <artifactId>maven-jar-plugin</artifactId>-->
<!--                <version>3.2.0</version>-->
<!--                <configuration>-->
<!--                    <archive>-->
<!--                        <manifest>-->
<!--                            <mainClass>raw.cli.RawCli</mainClass>-->
<!--                        </manifest>-->
<!--                    </archive>-->
<!--                </configuration>-->
<!--            </plugin>-->
            <!-- Required to run the application -->
            <plugin>
                <groupId>org.codehaus.mojo</groupId>
                <artifactId>exec-maven-plugin</artifactId>
                <version>3.0.0</version>
                <executions>
                    <execution>
                        <goals>
                            <goal>java</goal>
                        </goals>
                    </execution>
                </executions>
                <configuration>
                    <mainClass>raw.cli.RawCli</mainClass>
                </configuration>
            </plugin>
        </plugins>
    </build>

</project><|MERGE_RESOLUTION|>--- conflicted
+++ resolved
@@ -5,23 +5,14 @@
     <modelVersion>4.0.0</modelVersion>
 
     <groupId>org.example</groupId>
-<<<<<<< HEAD
     <artifactId>raw-launcher</artifactId>
     <version>1.0-SNAPSHOT</version>
 
     <properties>
         <maven.compiler.source>21</maven.compiler.source>
         <maven.compiler.target>21</maven.compiler.target>
-=======
-    <artifactId>raw-cli</artifactId>
-    <version>0.24.29+5-4b4243df-SNAPSHOT</version>
-
-    <properties>
-        <maven.compiler.source>11</maven.compiler.source>
-        <maven.compiler.target>11</maven.compiler.target>
         <language.version>0.24.29+5-4b4243df-SNAPSHOT</language.version>
         <extensions.version>0.24.29+5-4b4243df-SNAPSHOT</extensions.version>
->>>>>>> d70b6318
     </properties>
 
     <dependencies>
@@ -42,22 +33,14 @@
         <dependency>
             <groupId>com.raw-labs</groupId>
             <artifactId>raw-language_2.12</artifactId>
-<<<<<<< HEAD
-            <version>0.24.30</version>
+            <version>${language.version}</version>
             <scope>runtime</scope>
-=======
-            <version>${language.version}</version>
->>>>>>> d70b6318
         </dependency>
         <dependency>
             <groupId>com.raw-labs</groupId>
             <artifactId>raw-language-extensions_2.12</artifactId>
-<<<<<<< HEAD
-            <version>0.0.5</version>
+            <version>${extensions.version}</version>
             <scope>runtime</scope>
-=======
-            <version>${extensions.version}</version>
->>>>>>> d70b6318
         </dependency>
         <!-- JLine Dependency -->
         <dependency>
