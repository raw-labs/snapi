/*
 * Copyright 2023 RAW Labs S.A.
 *
 * Use of this software is governed by the Business Source License
 * included in the file licenses/BSL.txt.
 *
 * As of the Change Date specified in that file, in accordance with
 * the Business Source License, use of this software will be governed
 * by the Apache License, Version 2.0, included in the file
 * licenses/APL.txt.
 */

package raw.runtime.truffle.boundary;

import com.oracle.truffle.api.dsl.GenerateUncached;
import com.oracle.truffle.api.dsl.Specialization;
import com.oracle.truffle.api.nodes.Node;
import com.oracle.truffle.api.nodes.NodeInfo;
import java.util.BitSet;

<<<<<<< HEAD
public final class BoundaryNodes {
  @NodeInfo(shortName = "Boundary.CopyArray")
  @GenerateUncached
  public abstract static class CopyArrayNode extends Node {

    public abstract void execute(Object source, int srcPos, Object dest, int destPos, int size);

    @Specialization
    void copyArray(boolean[] source, int srcPos, boolean[] dest, int destPos, int size) {
      System.arraycopy(source, srcPos, dest, destPos, size);
    }

    @Specialization
    void copyArray(byte[] source, int srcPos, byte[] dest, int destPos, int size) {
      System.arraycopy(source, srcPos, dest, destPos, size);
    }

    @Specialization
    void copyArray(short[] source, int srcPos, short[] dest, int destPos, int size) {
      System.arraycopy(source, srcPos, dest, destPos, size);
    }

    @Specialization
    void copyArray(int[] source, int srcPos, int[] dest, int destPos, int size) {
      System.arraycopy(source, srcPos, dest, destPos, size);
    }

    @Specialization
    void copyArray(long[] source, int srcPos, long[] dest, int destPos, int size) {
      System.arraycopy(source, srcPos, dest, destPos, size);
    }

    @Specialization
    void copyArray(float[] source, int srcPos, float[] dest, int destPos, int size) {
      System.arraycopy(source, srcPos, dest, destPos, size);
    }

    @Specialization
    void copyArray(double[] source, int srcPos, double[] dest, int destPos, int size) {
      System.arraycopy(source, srcPos, dest, destPos, size);
    }

    @Specialization
    void copyArray(String[] source, int srcPos, String[] dest, int destPos, int size) {
      System.arraycopy(source, srcPos, dest, destPos, size);
    }

    @Specialization
    void copyArray(Object[] source, int srcPos, Object[] dest, int destPos, int size) {
      System.arraycopy(source, srcPos, dest, destPos, size);
    }
  }
=======
public class BoundaryNodes {
>>>>>>> 7c6fa673

  @NodeInfo(shortName = "Boundary.ParseInt")
  @GenerateUncached
  public abstract static class ParseIntNode extends Node {

    public abstract int execute(String str);

    @Specialization
    int exec(String str) {
      return Integer.parseInt(str);
    }
  }

  // BitSet
  @NodeInfo(shortName = "Boundary.BitSetSet")
  @GenerateUncached
  public abstract static class BitSetSetNode extends Node {

    public abstract void execute(BitSet bitSet, int index);

    @Specialization
    void exec(BitSet bitSet, int index) {
      bitSet.set(index);
    }
  }

  @NodeInfo(shortName = "Boundary.BitSetCardinality")
  @GenerateUncached
  public abstract static class BitSetCardinalityNode extends Node {

    public abstract int execute(BitSet bitSet);

    @Specialization
    int exec(BitSet bitSet) {
      return bitSet.cardinality();
    }
  }

  @NodeInfo(shortName = "Boundary.BitSetGet")
  @GenerateUncached
  public abstract static class BitSetGetNode extends Node {

    public abstract boolean execute(BitSet bitSet, int index);

    @Specialization
    boolean exec(BitSet bitSet, int index) {
      return bitSet.get(index);
    }
  }
}<|MERGE_RESOLUTION|>--- conflicted
+++ resolved
@@ -18,62 +18,7 @@
 import com.oracle.truffle.api.nodes.NodeInfo;
 import java.util.BitSet;
 
-<<<<<<< HEAD
-public final class BoundaryNodes {
-  @NodeInfo(shortName = "Boundary.CopyArray")
-  @GenerateUncached
-  public abstract static class CopyArrayNode extends Node {
-
-    public abstract void execute(Object source, int srcPos, Object dest, int destPos, int size);
-
-    @Specialization
-    void copyArray(boolean[] source, int srcPos, boolean[] dest, int destPos, int size) {
-      System.arraycopy(source, srcPos, dest, destPos, size);
-    }
-
-    @Specialization
-    void copyArray(byte[] source, int srcPos, byte[] dest, int destPos, int size) {
-      System.arraycopy(source, srcPos, dest, destPos, size);
-    }
-
-    @Specialization
-    void copyArray(short[] source, int srcPos, short[] dest, int destPos, int size) {
-      System.arraycopy(source, srcPos, dest, destPos, size);
-    }
-
-    @Specialization
-    void copyArray(int[] source, int srcPos, int[] dest, int destPos, int size) {
-      System.arraycopy(source, srcPos, dest, destPos, size);
-    }
-
-    @Specialization
-    void copyArray(long[] source, int srcPos, long[] dest, int destPos, int size) {
-      System.arraycopy(source, srcPos, dest, destPos, size);
-    }
-
-    @Specialization
-    void copyArray(float[] source, int srcPos, float[] dest, int destPos, int size) {
-      System.arraycopy(source, srcPos, dest, destPos, size);
-    }
-
-    @Specialization
-    void copyArray(double[] source, int srcPos, double[] dest, int destPos, int size) {
-      System.arraycopy(source, srcPos, dest, destPos, size);
-    }
-
-    @Specialization
-    void copyArray(String[] source, int srcPos, String[] dest, int destPos, int size) {
-      System.arraycopy(source, srcPos, dest, destPos, size);
-    }
-
-    @Specialization
-    void copyArray(Object[] source, int srcPos, Object[] dest, int destPos, int size) {
-      System.arraycopy(source, srcPos, dest, destPos, size);
-    }
-  }
-=======
 public class BoundaryNodes {
->>>>>>> 7c6fa673
 
   @NodeInfo(shortName = "Boundary.ParseInt")
   @GenerateUncached
