/*
 * Copyright 2023 RAW Labs S.A.
 *
 * Use of this software is governed by the Business Source License
 * included in the file licenses/BSL.txt.
 *
 * As of the Change Date specified in that file, in accordance with
 * the Business Source License, use of this software will be governed
 * by the Apache License, Version 2.0, included in the file
 * licenses/APL.txt.
 */

package raw.runtime.truffle.runtime.iterable.sources;

<<<<<<< HEAD
import com.oracle.truffle.api.frame.MaterializedFrame;
import com.oracle.truffle.api.frame.VirtualFrame;
=======
>>>>>>> e37ddeb7
import com.oracle.truffle.api.library.ExportLibrary;
import com.oracle.truffle.api.library.ExportMessage;
import raw.runtime.truffle.runtime.generator.collection.CollectionAbstractGenerator;
import raw.runtime.truffle.runtime.generator.collection.compute_next.sources.ExpressionComputeNext;
import raw.runtime.truffle.runtime.iterable.IterableLibrary;

/*
there will be a filter iterable node expression
takes two arguments
builds the function
  ah, that's where the frame is at?

that node is where the parent is
it gets built cached library et al
so then I have a generator object


 */

@ExportLibrary(IterableLibrary.class)
public final class ExpressionCollection {

  private final Object[] values;

<<<<<<< HEAD
  final MaterializedFrame frame;

  public ExpressionCollection(ExpressionNode[] exps, VirtualFrame frame) {
    this.exps = exps;
    this.frame = frame.materialize();
=======
  public ExpressionCollection(Object[] values) {
    this.values = values;
>>>>>>> e37ddeb7
  }

  @ExportMessage
  boolean isIterable() {
    return true;
  }

  @ExportMessage
  Object getGenerator() {
    return new CollectionAbstractGenerator(new ExpressionComputeNext(values));
  }
}<|MERGE_RESOLUTION|>--- conflicted
+++ resolved
@@ -12,11 +12,6 @@
 
 package raw.runtime.truffle.runtime.iterable.sources;
 
-<<<<<<< HEAD
-import com.oracle.truffle.api.frame.MaterializedFrame;
-import com.oracle.truffle.api.frame.VirtualFrame;
-=======
->>>>>>> e37ddeb7
 import com.oracle.truffle.api.library.ExportLibrary;
 import com.oracle.truffle.api.library.ExportMessage;
 import raw.runtime.truffle.runtime.generator.collection.CollectionAbstractGenerator;
@@ -41,16 +36,8 @@
 
   private final Object[] values;
 
-<<<<<<< HEAD
-  final MaterializedFrame frame;
-
-  public ExpressionCollection(ExpressionNode[] exps, VirtualFrame frame) {
-    this.exps = exps;
-    this.frame = frame.materialize();
-=======
   public ExpressionCollection(Object[] values) {
     this.values = values;
->>>>>>> e37ddeb7
   }
 
   @ExportMessage
