/*
 * Copyright 2023 RAW Labs S.A.
 *
 * Use of this software is governed by the Business Source License
 * included in the file licenses/BSL.txt.
 *
 * As of the Change Date specified in that file, in accordance with
 * the Business Source License, use of this software will be governed
 * by the Apache License, Version 2.0, included in the file
 * licenses/APL.txt.
 */

package raw.runtime.truffle.runtime.iterable.sources;

<<<<<<< HEAD
import com.oracle.truffle.api.frame.MaterializedFrame;
=======
>>>>>>> e37ddeb7
import com.oracle.truffle.api.library.ExportLibrary;
import com.oracle.truffle.api.library.ExportMessage;
import raw.runtime.truffle.runtime.generator.collection.CollectionAbstractGenerator;
import raw.runtime.truffle.runtime.generator.collection.compute_next.sources.UnionComputeNext;
import raw.runtime.truffle.runtime.iterable.IterableLibrary;

@ExportLibrary(IterableLibrary.class)
public final class UnionCollection {

  private final Object[] inputs;

<<<<<<< HEAD
  final MaterializedFrame frame;

  public UnionCollection(ExpressionNode[] inputs, MaterializedFrame frame) {
=======
  public UnionCollection(Object[] inputs) {
>>>>>>> e37ddeb7
    this.inputs = inputs;
  }

  @ExportMessage
  boolean isIterable() {
    return true;
  }

  @ExportMessage
  Object getGenerator() {
    return new CollectionAbstractGenerator(new UnionComputeNext(inputs));
  }
}<|MERGE_RESOLUTION|>--- conflicted
+++ resolved
@@ -12,10 +12,6 @@
 
 package raw.runtime.truffle.runtime.iterable.sources;
 
-<<<<<<< HEAD
-import com.oracle.truffle.api.frame.MaterializedFrame;
-=======
->>>>>>> e37ddeb7
 import com.oracle.truffle.api.library.ExportLibrary;
 import com.oracle.truffle.api.library.ExportMessage;
 import raw.runtime.truffle.runtime.generator.collection.CollectionAbstractGenerator;
@@ -27,13 +23,7 @@
 
   private final Object[] inputs;
 
-<<<<<<< HEAD
-  final MaterializedFrame frame;
-
-  public UnionCollection(ExpressionNode[] inputs, MaterializedFrame frame) {
-=======
   public UnionCollection(Object[] inputs) {
->>>>>>> e37ddeb7
     this.inputs = inputs;
   }
 
