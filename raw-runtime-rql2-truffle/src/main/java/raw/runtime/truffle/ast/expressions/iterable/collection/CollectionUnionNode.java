--- conflicted
+++ resolved
@@ -21,11 +21,7 @@
 @NodeInfo(shortName = "Collection.Union")
 public class CollectionUnionNode extends ExpressionNode {
 
-<<<<<<< HEAD
-  @Children ExpressionNode[] inputs;
-=======
   @Children private final ExpressionNode[] inputExps;
->>>>>>> e37ddeb7
 
   public CollectionUnionNode(ExpressionNode[] inputExps) {
     this.inputExps = inputExps;
@@ -34,14 +30,10 @@
   @Override
   @ExplodeLoop
   public Object executeGeneric(VirtualFrame virtualFrame) {
-<<<<<<< HEAD
-    return new UnionCollection(inputs, virtualFrame.materialize());
-=======
     Object[] inputs = new Object[this.inputExps.length];
     for (int i = 0; i < this.inputExps.length; i++) {
       inputs[i] = this.inputExps[i].executeGeneric(virtualFrame);
     }
     return new UnionCollection(inputs);
->>>>>>> e37ddeb7
   }
 }