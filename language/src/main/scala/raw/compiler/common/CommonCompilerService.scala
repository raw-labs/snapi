--- conflicted
+++ resolved
@@ -25,11 +25,18 @@
 import raw.utils._
 
 import java.io.OutputStream
+import java.lang.invoke.{MethodHandles, MethodType}
 import scala.util.control.NonFatal
 
 abstract class CommonCompilerService(language: String, maybeClassLoader: Option[ClassLoader] = None)(
     implicit settings: RawSettings
 ) extends CompilerService {
+
+  val methodHandlesLookup = MethodHandles.lookup()
+
+  val evalCtorType = MethodType.methodType(classOf[Unit], classOf[RuntimeContext])
+
+  val executeCtorType = MethodType.methodType(classOf[Unit], classOf[OutputStream], classOf[RuntimeContext])
 
   private val credentials = CredentialsServiceProvider(maybeClassLoader)
 
@@ -56,11 +63,8 @@
     val inferrer = InferrerServiceProvider(maybeClassLoader)
 
     // Initialize compiler context
-<<<<<<< HEAD
-    val compilerContext = new Scala2CompilerContext(language, user, sourceContext, inferrer, maybeClassLoader)
-=======
-    val compilerContext = new Scala2CompilerContext(language, user, sourceContext, inferrer, scala2JvmCompiler)
->>>>>>> 3f7def17
+    val compilerContext =
+      new Scala2CompilerContext(language, user, sourceContext, inferrer, maybeClassLoader, scala2JvmCompiler)
     try {
       // Initialize compiler. Default language, if not specified is 'rql2'.
       CommonCompilerProvider(language, maybeClassLoader)(compilerContext)
