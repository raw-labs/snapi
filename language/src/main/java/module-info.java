/*
 * Copyright 2023 RAW Labs S.A.
 *
 * Use of this software is governed by the Business Source License
 * included in the file licenses/BSL.txt.
 *
 * As of the Change Date specified in that file, in accordance with
 * the Business Source License, use of this software will be governed
 * by the Apache License, Version 2.0, included in the file
 * licenses/APL.txt.
 */

import raw.compiler.rql2.api.PackageExtension;

module raw.language {
  requires java.base;
  requires java.logging;
  requires jdk.unsupported;
  requires org.graalvm.truffle;
  requires com.fasterxml.jackson.core;
  requires com.fasterxml.jackson.databind;
  requires com.fasterxml.jackson.dataformat.csv;
  requires com.esotericsoftware.kryo;
  requires com.esotericsoftware.minlog;
  requires com.esotericsoftware.reflectasm;
  requires java.xml;
  requires java.sql;
  requires scala.library;
  //    requires scala.reflect;
  requires org.apache.commons.io;
  //    requires org.apache.commons.text;
  requires com.ctc.wstx;
  requires com.ibm.icu;
  requires typesafe.config;
  requires typesafe.scalalogging;
  requires kiama;
  requires org.apache.commons.lang3;
  requires org.slf4j;
  requires ch.qos.logback.classic;
  requires com.google.common;
  // requires jul.to.slf4j;
  requires dropbox.core.sdk;
  requires spring.core;
  requires spring.jcl;

  uses raw.auth.api.AuthServiceBuilder;
  uses raw.compiler.base.CompilerBuilder;
  uses raw.compiler.common.CommonCompilerBuilder;
  uses raw.creds.api.CredentialsServiceBuilder;
  uses raw.compiler.rql2.api.EntryExtension;

<<<<<<< HEAD
  provides raw.compiler.rql2.api.EntryExtension with
      raw.compiler.rql2.builtin.AvgCollectionEntry,
      raw.compiler.rql2.builtin.AvgListEntry,
      raw.compiler.rql2.builtin.ContainsCollectionEntry,
      raw.compiler.rql2.builtin.ContainsListEntry,
      raw.compiler.rql2.builtin.CsvInferAndParseEntry,
      raw.compiler.rql2.builtin.CsvInferAndReadEntry,
      raw.compiler.rql2.builtin.DistinctListEntry,
      raw.compiler.rql2.builtin.EquiJoinCollectionEntry,
      raw.compiler.rql2.builtin.EquiJoinListEntry,
      raw.compiler.rql2.builtin.ExplodeCollectionEntry,
      raw.compiler.rql2.builtin.ExplodeListEntry,
      raw.compiler.rql2.builtin.FindFirstCollectionEntry,
      raw.compiler.rql2.builtin.FindFirstListEntry,
      raw.compiler.rql2.builtin.FindLastCollectionEntry,
      raw.compiler.rql2.builtin.FindLastListEntry,
      raw.compiler.rql2.builtin.InferAndParseJsonEntry,
      raw.compiler.rql2.builtin.InferAndReadJsonEntry,
      raw.compiler.rql2.builtin.InferAndReadXmlEntry,
      raw.compiler.rql2.builtin.JoinCollectionEntry,
      raw.compiler.rql2.builtin.JoinListEntry,
      raw.compiler.rql2.builtin.MkStringListEntry,
      raw.compiler.rql2.builtin.MySQLInferAndQueryEntry,
      raw.compiler.rql2.builtin.MySQLInferAndReadEntry,
      raw.compiler.rql2.builtin.MySQLReadEntry,
      raw.compiler.rql2.builtin.OracleInferAndQueryEntry,
      raw.compiler.rql2.builtin.OracleInferAndReadEntry,
      raw.compiler.rql2.builtin.OracleReadEntry,
      raw.compiler.rql2.builtin.OrderByListEntry,
      raw.compiler.rql2.builtin.PostgreSQLInferAndQueryEntry,
      raw.compiler.rql2.builtin.PostgreSQLInferAndReadEntry,
      raw.compiler.rql2.builtin.PostgreSQLReadEntry,
      raw.compiler.rql2.builtin.SnowflakeInferAndQueryEntry,
      raw.compiler.rql2.builtin.SnowflakeInferAndReadEntry,
      raw.compiler.rql2.builtin.SnowflakeReadEntry,
      raw.compiler.rql2.builtin.SQLServerInferAndQueryEntry,
      raw.compiler.rql2.builtin.SQLServerInferAndReadEntry,
      raw.compiler.rql2.builtin.SQLServerReadEntry,
      raw.compiler.rql2.builtin.UnionListEntry,
      raw.compiler.rql2.builtin.UnnestListEntry,
      raw.compiler.rql2.builtin.ZipListEntry;
=======
  exports raw.compiler.rql2output.truffle.builtin;

>>>>>>> 834a1cf5
  provides raw.creds.api.CredentialsServiceBuilder with
      raw.creds.local.LocalCredentialsServiceBuilder,
      raw.creds.mock.MockCredentialsServiceBuilder;

  uses raw.inferrer.api.InferrerServiceBuilder;

  provides raw.inferrer.api.InferrerServiceBuilder with
      raw.inferrer.local.LocalInferrerServiceBuilder;

  uses raw.sources.bytestream.api.ByteStreamLocationBuilder;

  provides raw.sources.bytestream.api.ByteStreamLocationBuilder with
      raw.sources.bytestream.http.HttpByteStreamLocationBuilder,
      raw.sources.bytestream.github.GithubByteStreamLocationBuilder,
      raw.sources.bytestream.in_memory.InMemoryByteStreamLocationBuilder,
      raw.sources.filesystem.local.LocalFileSystemLocationBuilder,
      raw.sources.filesystem.s3.S3FileSystemLocationBuilder,
      raw.sources.filesystem.dropbox.DropboxFileSystemLocationBuilder,
      raw.sources.filesystem.mock.MockFileSystemLocationBuilder;

  uses raw.sources.filesystem.api.FileSystemLocationBuilder;

  provides raw.sources.filesystem.api.FileSystemLocationBuilder with
      raw.sources.filesystem.local.LocalFileSystemLocationBuilder,
      raw.sources.filesystem.s3.S3FileSystemLocationBuilder,
      raw.sources.filesystem.dropbox.DropboxFileSystemLocationBuilder,
      raw.sources.filesystem.mock.MockFileSystemLocationBuilder;

  uses raw.sources.jdbc.api.JdbcLocationBuilder;

  provides raw.sources.jdbc.api.JdbcLocationBuilder with
      raw.sources.jdbc.mysql.MySqlLocationBuilder,
      raw.sources.jdbc.pgsql.PostgresqlLocationBuilder,
      raw.sources.jdbc.snowflake.SnowflakeLocationBuilder,
      raw.sources.jdbc.sqlite.SqliteLocationBuilder,
      raw.sources.jdbc.sqlserver.SqlServerLocationBuilder;

  uses raw.sources.jdbc.api.JdbcSchemaLocationBuilder;

  provides raw.sources.jdbc.api.JdbcSchemaLocationBuilder with
      raw.sources.jdbc.mysql.MySqlSchemaLocationBuilder,
      raw.sources.jdbc.pgsql.PostgresqlSchemaLocationBuilder,
      raw.sources.jdbc.snowflake.SnowflakeSchemaLocationBuilder,
      raw.sources.jdbc.sqlite.SqliteSchemaLocationBuilder,
      raw.sources.jdbc.sqlserver.SqlServerSchemaLocationBuilder;

  uses raw.sources.jdbc.api.JdbcTableLocationBuilder;

  provides raw.sources.jdbc.api.JdbcTableLocationBuilder with
      raw.sources.jdbc.mysql.MySqlTableLocationBuilder,
      raw.sources.jdbc.pgsql.PostgresqlTableLocationBuilder,
      raw.sources.jdbc.snowflake.SnowflakeTableLocationBuilder,
      raw.sources.jdbc.sqlite.SqliteTableLocationBuilder,
      raw.sources.jdbc.sqlserver.SqlServerTableLocationBuilder;

  uses PackageExtension;

  provides PackageExtension with
      raw.compiler.rql2.builtin.AwsPackage,
      raw.compiler.rql2.builtin.BinaryPackage,
      raw.compiler.rql2.builtin.BytePackage,
      raw.compiler.rql2.builtin.CollectionPackage,
      raw.compiler.rql2.builtin.CsvPackage,
      raw.compiler.rql2.builtin.DatePackage,
      raw.compiler.rql2.builtin.DecimalPackage,
      raw.compiler.rql2.builtin.DoublePackage,
      raw.compiler.rql2.builtin.EnvironmentPackage,
      raw.compiler.rql2.builtin.ErrorPackage,
      raw.compiler.rql2.builtin.FloatPackage,
      raw.compiler.rql2.builtin.FunctionPackage,
      raw.compiler.rql2.builtin.HttpPackage,
      raw.compiler.rql2.builtin.IntPackage,
      raw.compiler.rql2.builtin.IntervalPackage,
      raw.compiler.rql2.builtin.JsonPackage,
      raw.compiler.rql2.builtin.ListPackage,
      raw.compiler.rql2.builtin.LocationPackage,
      raw.compiler.rql2.builtin.LongPackage,
      raw.compiler.rql2.builtin.MathPackage,
      raw.compiler.rql2.builtin.MySQLPackage,
      raw.compiler.rql2.builtin.NullablePackage,
      raw.compiler.rql2.builtin.NullableTryablePackage,
      raw.compiler.rql2.builtin.OraclePackage,
      raw.compiler.rql2.builtin.PostgreSQLPackage,
      raw.compiler.rql2.builtin.RecordPackage,
      raw.compiler.rql2.builtin.RegexPackage,
      raw.compiler.rql2.builtin.S3Package,
      raw.compiler.rql2.builtin.SQLServerPackage,
      raw.compiler.rql2.builtin.ShortPackage,
      raw.compiler.rql2.builtin.SnowflakePackage,
      raw.compiler.rql2.builtin.StringPackage,
      raw.compiler.rql2.builtin.SuccessPackage,
      raw.compiler.rql2.builtin.TimePackage,
      raw.compiler.rql2.builtin.TimestampPackage,
      raw.compiler.rql2.builtin.TryPackage,
      raw.compiler.rql2.builtin.TypePackage,
      raw.compiler.rql2.builtin.XmlPackage,
      raw.compiler.rql2.builtin.KryoPackage,
      raw.compiler.rql2.builtin.TestPackage;
  provides com.oracle.truffle.api.provider.TruffleLanguageProvider with
      raw.runtime.truffle.RawLanguageProvider;

  uses raw.compiler.api.CompilerServiceBuilder;

  exports raw.utils;
  exports raw.sources.api;
  exports raw.creds.api;
  exports raw.inferrer.api;
  exports raw.compiler;
  exports raw.compiler.api;
  exports raw.compiler.base;
  exports raw.compiler.base.source;
  exports raw.compiler.base.errors;
  exports raw.compiler.common;
  exports raw.compiler.common.source;
  exports raw.compiler.common.errors;
  exports raw.compiler.rql2;
  exports raw.compiler.rql2.source;
  exports raw.compiler.rql2.builtin;
  exports raw.compiler.rql2.lsp;
  exports raw.compiler.rql2.errors;
  exports raw.compiler.scala2;
  exports raw.runtime;
  exports raw.runtime.interpreter;
  exports raw.runtime.truffle;
  exports raw.runtime.truffle.boundary;
  exports raw.runtime.truffle.runtime.aggregation;
  exports raw.runtime.truffle.runtime.aggregation.aggregator;
  exports raw.runtime.truffle.runtime.iterable;
  exports raw.runtime.truffle.runtime.iterable.operations;
  exports raw.runtime.truffle.runtime.iterable.list;
  exports raw.runtime.truffle.runtime.iterable.sources;
  exports raw.runtime.truffle.runtime.record;
  exports raw.runtime.truffle.runtime.operators;
  exports raw.runtime.truffle.runtime.kryo;
  exports raw.runtime.truffle.runtime.array;
  exports raw.runtime.truffle.runtime.option;
  exports raw.runtime.truffle.runtime.function;
  exports raw.runtime.truffle.runtime.exceptions;
  exports raw.runtime.truffle.runtime.exceptions.xml;
  exports raw.runtime.truffle.runtime.exceptions.json;
  exports raw.runtime.truffle.runtime.exceptions.csv;
  exports raw.runtime.truffle.runtime.exceptions.binary;
  exports raw.runtime.truffle.runtime.exceptions.rdbms;
  exports raw.runtime.truffle.runtime.primitives;
  exports raw.runtime.truffle.runtime.generator;
  exports raw.runtime.truffle.runtime.generator.collection;
  exports raw.runtime.truffle.runtime.generator.collection.compute_next;
  exports raw.runtime.truffle.runtime.generator.collection.compute_next.operations;
  exports raw.runtime.truffle.runtime.generator.collection.compute_next.sources;
  exports raw.runtime.truffle.runtime.generator.list;
  exports raw.runtime.truffle.runtime.map;
  exports raw.runtime.truffle.runtime.tryable;
  exports raw.runtime.truffle.runtime.list;
  exports raw.runtime.truffle.runtime.or;
  exports raw.runtime.truffle.utils;
  exports raw.runtime.truffle.ast;
  exports raw.runtime.truffle.ast.tryable_nullable;
  exports raw.runtime.truffle.ast.io.kryo;
  exports raw.runtime.truffle.ast.io.xml.parser;
  exports raw.runtime.truffle.ast.io.jdbc;
  exports raw.runtime.truffle.ast.io.json.reader;
  exports raw.runtime.truffle.ast.io.json.reader.parser;
  exports raw.runtime.truffle.ast.io.json.writer;
  exports raw.runtime.truffle.ast.io.json.writer.internal;
  exports raw.runtime.truffle.ast.io.csv.reader;
  exports raw.runtime.truffle.ast.io.csv.reader.parser;
  exports raw.runtime.truffle.ast.io.csv.writer;
  exports raw.runtime.truffle.ast.io.csv.writer.internal;
  exports raw.runtime.truffle.ast.io.binary;
  exports raw.runtime.truffle.ast.local;
  exports raw.runtime.truffle.ast.expressions.unary;
  exports raw.runtime.truffle.ast.expressions.iterable.collection;
  exports raw.runtime.truffle.ast.expressions.iterable.list;
  exports raw.runtime.truffle.ast.expressions.record;
  exports raw.runtime.truffle.ast.expressions.array;
  exports raw.runtime.truffle.ast.expressions.option;
  exports raw.runtime.truffle.ast.expressions.function;
  exports raw.runtime.truffle.ast.expressions.tryable;
  exports raw.runtime.truffle.ast.expressions.binary;
  exports raw.runtime.truffle.ast.expressions.literals;
  exports raw.runtime.truffle.ast.expressions.builtin.regex_package;
  exports raw.runtime.truffle.ast.expressions.builtin.type_package;
  exports raw.runtime.truffle.ast.expressions.builtin.environment_package;
  exports raw.runtime.truffle.ast.expressions.builtin.math_package;
  exports raw.runtime.truffle.ast.expressions.builtin.aws_package;
  exports raw.runtime.truffle.ast.expressions.builtin.http_package;
  exports raw.runtime.truffle.ast.expressions.builtin.numeric.short_package;
  exports raw.runtime.truffle.ast.expressions.builtin.numeric.double_package;
  exports raw.runtime.truffle.ast.expressions.builtin.numeric.long_package;
  exports raw.runtime.truffle.ast.expressions.builtin.numeric.decimal_package;
  exports raw.runtime.truffle.ast.expressions.builtin.numeric.float_package;
  exports raw.runtime.truffle.ast.expressions.builtin.numeric.int_package;
  exports raw.runtime.truffle.ast.expressions.builtin.numeric.byte_package;
  exports raw.runtime.truffle.ast.expressions.builtin.function_package;
  exports raw.runtime.truffle.ast.expressions.builtin.temporals;
  exports raw.runtime.truffle.ast.expressions.builtin.temporals.date_package;
  exports raw.runtime.truffle.ast.expressions.builtin.temporals.time_package;
  exports raw.runtime.truffle.ast.expressions.builtin.temporals.interval_package;
  exports raw.runtime.truffle.ast.expressions.builtin.temporals.timestamp_package;
  exports raw.runtime.truffle.ast.expressions.builtin.string_package;
  exports raw.runtime.truffle.ast.expressions.builtin.location_package;
  exports raw.runtime.truffle.ast.expressions.builtin.binary_package;
  exports raw.runtime.truffle.ast.controlflow;
  exports raw.runtime.truffle.handlers;
  exports raw.compiler.rql2.api;
  exports raw.runtime.truffle.runtime.exceptions.validation;
}<|MERGE_RESOLUTION|>--- conflicted
+++ resolved
@@ -49,7 +49,6 @@
   uses raw.creds.api.CredentialsServiceBuilder;
   uses raw.compiler.rql2.api.EntryExtension;
 
-<<<<<<< HEAD
   provides raw.compiler.rql2.api.EntryExtension with
       raw.compiler.rql2.builtin.AvgCollectionEntry,
       raw.compiler.rql2.builtin.AvgListEntry,
@@ -91,10 +90,9 @@
       raw.compiler.rql2.builtin.UnionListEntry,
       raw.compiler.rql2.builtin.UnnestListEntry,
       raw.compiler.rql2.builtin.ZipListEntry;
-=======
+
   exports raw.compiler.rql2output.truffle.builtin;
 
->>>>>>> 834a1cf5
   provides raw.creds.api.CredentialsServiceBuilder with
       raw.creds.local.LocalCredentialsServiceBuilder,
       raw.creds.mock.MockCredentialsServiceBuilder;
