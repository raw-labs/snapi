--- conflicted
+++ resolved
@@ -129,12 +129,8 @@
             case ByteConst(v) => if (endsWithIgnoreCase(v, 'b')) v else s"${v}b"
           }
         case BoolConst(v) => v.toString
-<<<<<<< HEAD
-        case StringConst(v) => s""""${StringEscape.descape(v)}""""
+        case StringConst(v) => s""""${descape(v)}""""
         case TripleQuotedStringConst(v) => s"""\"\"\"$v\"\"\""""
-=======
-        case StringConst(v) => s""""${descape(v)}""""
->>>>>>> 99d68f8e
         case BinaryConst(bytes) => s"""0x${bytes.map("%02x".format(_)).mkString}"""
       }
     case IfThenElse(e1, e2, e3) => "if" <+> e1 <+> "then" <> nest(line <> e2) <@> "else" <> nest(line <> e3)
