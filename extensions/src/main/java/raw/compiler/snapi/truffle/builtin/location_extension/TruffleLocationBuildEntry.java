/*
 * Copyright 2023 RAW Labs S.A.
 *
 * Use of this software is governed by the Business Source License
 * included in the file licenses/BSL.txt.
 *
 * As of the Change Date specified in that file, in accordance with
 * the Business Source License, use of this software will be governed
 * by the Apache License, Version 2.0, included in the file
 * licenses/APL.txt.
 */

package raw.compiler.snapi.truffle.builtin.location_extension;

import java.util.List;
import raw.compiler.base.source.Type;
import raw.compiler.rql2.builtin.LocationBuildEntry;
import raw.compiler.rql2.source.Rql2TypeWithProperties;
import raw.compiler.snapi.truffle.TruffleArg;
import raw.compiler.snapi.truffle.TruffleEntryExtension;
import raw.runtime.truffle.ExpressionNode;
import raw.runtime.truffle.RawLanguage;
import raw.runtime.truffle.ast.expressions.builtin.location_package.LocationBuildNode;

public class TruffleLocationBuildEntry extends LocationBuildEntry implements TruffleEntryExtension {
  @Override
  public ExpressionNode toTruffle(Type type, List<TruffleArg> args, RawLanguage rawLanguage) {
    String[] keys =
        args.stream()
            .filter(a -> a.getIdentifier() != null)
            .map(a -> a.getIdentifier().replace('_', '-'))
            .toArray(String[]::new);

<<<<<<< HEAD
    ExpressionNode[] values =
        args.stream()
            .filter(a -> a.getIdentifier() != null)
            .map(TruffleArg::getExprNode)
            .toArray(ExpressionNode[]::new);

    Rql2TypeWithProperties[] types =
        args.stream()
            .filter(a -> a.getIdentifier() != null)
            .map(a -> (Rql2TypeWithProperties) a.getType())
            .toArray(Rql2TypeWithProperties[]::new);
=======
    String[] values =
        args.stream()
            .filter(a -> a.getIdentifier() != null)
            .map(a -> a.getIdentifier().replace('_', '-'))
            .toArray(String[]::new);
>>>>>>> be2528af

    return new LocationBuildNode(args.get(0).getExprNode(), keys, values, types);
  }
}<|MERGE_RESOLUTION|>--- conflicted
+++ resolved
@@ -31,7 +31,6 @@
             .map(a -> a.getIdentifier().replace('_', '-'))
             .toArray(String[]::new);
 
-<<<<<<< HEAD
     ExpressionNode[] values =
         args.stream()
             .filter(a -> a.getIdentifier() != null)
@@ -43,13 +42,6 @@
             .filter(a -> a.getIdentifier() != null)
             .map(a -> (Rql2TypeWithProperties) a.getType())
             .toArray(Rql2TypeWithProperties[]::new);
-=======
-    String[] values =
-        args.stream()
-            .filter(a -> a.getIdentifier() != null)
-            .map(a -> a.getIdentifier().replace('_', '-'))
-            .toArray(String[]::new);
->>>>>>> be2528af
 
     return new LocationBuildNode(args.get(0).getExprNode(), keys, values, types);
   }
