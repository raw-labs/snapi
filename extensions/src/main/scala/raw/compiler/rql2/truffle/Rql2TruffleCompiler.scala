--- conflicted
+++ resolved
@@ -250,7 +250,6 @@
       case "json" => new ProgramExpressionNode(
           rawLanguage,
           frameDescriptor,
-<<<<<<< HEAD
           new ExpBlockNode(
             Array(
               JsonWriterNodeGen.create(
@@ -259,11 +258,6 @@
               )
             ),
             new IntNode("0")
-=======
-          JsonWriterNodeGen.create(
-            bodyExpNode,
-            JsonWriter.recurse(dataType.asInstanceOf[Rql2TypeWithProperties], rawLanguage)
->>>>>>> 834a1cf5
           )
         )
 //        new ProgramStatementNode(
